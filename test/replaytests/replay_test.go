--- conflicted
+++ resolved
@@ -102,7 +102,6 @@
 	require.Error(t, err)
 }
 
-<<<<<<< HEAD
 func TestTimerWorkflow(t *testing.T) {
 	replayer := worker.NewWorkflowReplayer()
 
@@ -123,7 +122,8 @@
 	replayer.RegisterWorkflowWithOptions(sampleTimerWorkflow2, workflow.RegisterOptions{Name: "timer"})
 	err := replayer.ReplayWorkflowHistoryFromJSONFile(zaptest.NewLogger(t), "timer.json")
   require.NoError(t, err)
-=======
+}
+
 // Ideally replayer doesn't concern itself with the change in the activity content until it matches the expected output type.
 // History has recorded the output of banana activity instead. The replayer should have failed because we have not registered any
 // activity here in the test.
@@ -150,7 +150,7 @@
 	replayer.RegisterActivityWithOptions(orderAppleActivity, activity.RegisterOptions{Name: "testactivity"})
 	err := replayer.ReplayWorkflowHistoryFromJSONFile(zaptest.NewLogger(t), "choice.json")
 	require.NoError(t, err)
->>>>>>> 311a1964
+
 }
 
 func TestBranchWorkflow(t *testing.T) {
