--- conflicted
+++ resolved
@@ -216,29 +216,7 @@
 	return e.stackTrace
 }
 
-<<<<<<< HEAD
 func (e *panicError) panicError() {}
-
-func toByteSlice(args []interface{}) []byte {
-	if len(args) > 1 {
-		panic("multiple args not supported yet")
-	}
-	if len(args) == 0 {
-		return []byte{}
-	}
-	return args[0].([]byte)
-}
-
-func assignValue(to []interface{}, from interface{}) {
-	if len(to) == 0 {
-		panic("empty receiver")
-	}
-	if len(to) > 1 {
-		panic("multiple args not supported yet")
-	}
-	vto := reflect.ValueOf(to[0])
-	vto.Elem().Set(reflect.ValueOf(from))
-}
 
 type continueAsNewError struct {
 	wfn     interface{}
@@ -252,7 +230,4 @@
 }
 
 // continueAsNewError is from continueAsNewError interface
-func (e *continueAsNewError) continueAsNewError() {}
-=======
-func (e *panicError) panicError() {}
->>>>>>> 5126224b
+func (e *continueAsNewError) continueAsNewError() {}