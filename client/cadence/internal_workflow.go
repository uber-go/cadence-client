package cadence

// All code in this file is private to the package.

import (
	"errors"
	"fmt"
	"reflect"
	"runtime"
	"strings"
	"sync"
	"unicode"
)

type (
	syncWorkflowDefinition struct {
		workflow   workflow
		dispatcher dispatcher
	}

	workflowResult struct {
		workflowResult []byte
		error          error
	}

	activityClient struct {
		dispatcher  dispatcher
		asyncClient asyncActivityClient
	}

	futureImpl struct {
		value   interface{}
		err     error
		ready   bool
		channel *channelImpl
		chained []*futureImpl // Futures that are chained to this one
	}

	// Dispatcher is a container of a set of coroutines.
	dispatcher interface {
		// ExecuteUntilAllBlocked executes coroutines one by one in deterministic order
		// until all of them are completed or blocked on Channel or Selector
		ExecuteUntilAllBlocked() (err PanicError)
		// IsDone returns true when all of coroutines are completed
		IsDone() bool
		Close()             // Destroys all coroutines without waiting for their completion
		StackTrace() string // Stack trace of all coroutines owned by the Dispatcher instance
	}

	// Workflow is an interface that any workflow should implement.
	// Code of a workflow must be deterministic. It must use cadence.Channel, cadence.Selector, and cadence.Go instead of
	// native channels, select and go. It also must not use range operation over map as it is randomized by go runtime.
	// All time manipulation should use current time returned by GetTime(ctx) method.
	// Note that cadence.Context is used instead of context.Context to avoid use of raw channels.
	workflow interface {
		Execute(ctx Context, input []byte) (result []byte, err error)
	}

	valueCallbackPair struct {
		value    interface{}
		callback func() bool
	}

	receiveCallback func(v interface{}, more bool) bool // when false is returned callback should be ignored

	channelImpl struct {
		name            string              // human readable channel name
		size            int                 // Channel buffer size. 0 for non buffered.
		buffer          []interface{}       // buffered messages
		blockedSends    []valueCallbackPair // puts waiting when buffer is full.
		blockedReceives []receiveCallback   // receives waiting when no messages are available.
		closed          bool                // true if channel is closed
	}

	// Single case statement of the Select
	selectCase struct {
		channel                 *channelImpl                    // Channel of this case.
		receiveFunc             *func(v interface{})            // function to call when channel has a message. nil for send case.
		receiveWithMoreFlagFunc *func(v interface{}, more bool) // function to call when channel has a message. nil for send case.

<<<<<<< HEAD
		sendFunc   *func()         // function to call when channel accepted a message. nil for receive case.
		sendValue  *interface{}    // value to send to the channel. Used only for send case.
		future     Future          // Used for future case
		futureFunc *func(f Future) // function to call when Future is ready
=======
		sendFunc   *func()                         // function to call when channel accepted a message. nil for receive case.
		sendValue  *interface{}                    // value to send to the channel. Used only for send case.
		future     *futureImpl                     // Used for future case
		futureFunc *func(v interface{}, err error) // function to call when Future is ready
>>>>>>> 23a98d9d
	}

	// Implements Selector interface
	selectorImpl struct {
		name        string
		cases       []selectCase // cases that this select is comprised from
		defaultFunc *func()      // default case
	}

	// unblockFunc is passed evaluated by a coroutine yield. When it returns false the yield returns to a caller.
	// stackDepth is the depth of stack from the last blocking call relevant to user.
	// Used to truncate internal stack frames from thread stack.
	unblockFunc func(status string, stackDepth int) (keepBlocked bool)

	coroutineState struct {
		name         string
		dispatcher   *dispatcherImpl  // dispatcher this context belongs to
		aboutToBlock chan bool        // used to notify dispatcher that coroutine that owns this context is about to block
		unblock      chan unblockFunc // used to notify coroutine that it should continue executing.
		keptBlocked  bool             // true indicates that coroutine didn't make any progress since the last yield unblocking
		closed       bool             // indicates that owning coroutine has finished execution
		panicError   PanicError       // non nil if coroutine had unhandled panic
	}

	dispatcherImpl struct {
		sequence         int
		channelSequence  int // used to name channels
		selectorSequence int // used to name channels
		coroutines       []*coroutineState
		executing        bool       // currently running ExecuteUntilAllBlocked. Used to avoid recursive calls to it.
		mutex            sync.Mutex // used to synchronize executing
		closed           bool
	}
)

const workflowEnvironmentContextKey = "workflowEnv"
const workflowResultContextKey = "workflowResult"
const coroutinesContextKey = "coroutines"

// Assert that structs do indeed implement the interfaces
var _ Channel = (*channelImpl)(nil)
var _ Selector = (*selectorImpl)(nil)
var _ dispatcher = (*dispatcherImpl)(nil)

var stackBuf [100000]byte

// Pointer to pointer to workflow result
func getWorkflowResultPointerPointer(ctx Context) **workflowResult {
	rpp := ctx.Value(workflowResultContextKey)
	if rpp == nil {
		panic("getWorkflowResultPointerPointer: Not a workflow context")
	}
	return rpp.(**workflowResult)
}

func getWorkflowEnvironment(ctx Context) workflowEnvironment {
	wc := ctx.Value(workflowEnvironmentContextKey)
	if wc == nil {
		panic("getWorkflowContext: Not a workflow context")
	}
	return wc.(workflowEnvironment)
}

func (f *futureImpl) Get(ctx Context, value interface{}) error {
	_, more := f.channel.ReceiveWithMoreFlag(ctx)
	if more {
		panic("not closed")
	}
	if !f.ready {
		panic("not ready")
	}
	if value == nil {
		return f.err
	}
	rf := reflect.ValueOf(value)
	if rf.Type().Kind() != reflect.Ptr {
		return errors.New("value parameter is not a pointer")
	}
	fv := reflect.ValueOf(f.value)
	if fv.IsValid() {
		rf.Elem().Set(fv)
	}
	return f.err
}

// Used by selectorImpl
func (f *futureImpl) get(callback receiveCallback) (v interface{}, ok bool, err error) {
	_, _, more := f.channel.receiveAsyncImpl(callback)
	if more {
		return nil, false, nil
	}
	if !f.ready {
		panic("not ready")
	}
	return f.value, true, f.err
}

func (f *futureImpl) IsReady() bool {
	return f.ready
}

func (f *futureImpl) Set(value interface{}, err error) {
	if f.ready {
		panic("already set")
	}
	f.value = value
	f.err = err
	f.ready = true
	f.channel.Close()
	for _, ch := range f.chained {
		ch.Set(f.value, f.err)
	}
}

func (f *futureImpl) SetValue(value interface{}) {
	if f.ready {
		panic("already set")
	}
	f.Set(value, nil)
}

func (f *futureImpl) SetError(err error) {
	if f.ready {
		panic("already set")
	}
	f.Set(nil, err)
}

func (f *futureImpl) Chain(future Future) {
	if f.ready {
		panic("already set")
	}
	ch, ok := future.(*futureImpl)
	if !ok {
		panic("cannot chain Future that wasn't created with cadence.NewFuture")
	}
	if !ch.IsReady() {
		ch.chained = append(ch.chained, f)
		return
	}
	f.value = ch.value
	f.err = ch.err
	f.ready = true
	return
}

func (d *syncWorkflowDefinition) Execute(env workflowEnvironment, input []byte) {
	ctx := WithValue(background, workflowEnvironmentContextKey, env)
	var resultPtr *workflowResult
	ctx = WithValue(ctx, workflowResultContextKey, &resultPtr)

	d.dispatcher = newDispatcher(ctx, func(ctx Context) {
		r := &workflowResult{}
		r.workflowResult, r.error = d.workflow.Execute(ctx, input)
		rpp := getWorkflowResultPointerPointer(ctx)
		*rpp = r
	})
	executeDispatcher(ctx, d.dispatcher)
}

func (d *syncWorkflowDefinition) StackTrace() string {
	return d.dispatcher.StackTrace()
}

func (d *syncWorkflowDefinition) Close() {
	if d.dispatcher != nil {
		d.dispatcher.Close()
	}
}

// NewDispatcher creates a new Dispatcher instance with a root coroutine function.
// Context passed to the root function is child of the passed rootCtx.
// This way rootCtx can be used to pass values to the coroutine code.
func newDispatcher(rootCtx Context, root func(ctx Context)) dispatcher {
	result := &dispatcherImpl{}
	result.newCoroutine(rootCtx, root)
	return result
}

// getDispatcher retrieves current dispatcher from the Context passed to the coroutine function.
func getDispatcher(ctx Context) dispatcher {
	return getState(ctx).dispatcher
}

// executeDispatcher executed coroutines in the calling thread and calls workflow completion callbacks
// if root workflow function returned
func executeDispatcher(ctx Context, dispatcher dispatcher) {
	panicErr := dispatcher.ExecuteUntilAllBlocked()
	if panicErr != nil {
		getWorkflowEnvironment(ctx).Complete(
			nil,
			NewErrorWithDetails(panicErr.Error(), []byte(panicErr.StackTrace())),
		)
		return
	}
	rp := *getWorkflowResultPointerPointer(ctx)
	if rp == nil {
		// Result is not set, so workflow is still executing
		return
	}
	// Cannot cast nil values from interface{} to interface
	getWorkflowEnvironment(ctx).Complete(rp.workflowResult, rp.error)
}

// For troubleshooting stack pretty printing only.
// Set to true to see full stack trace that includes framework methods.
const disableCleanStackTraces = false

func getState(ctx Context) *coroutineState {
	s := ctx.Value(coroutinesContextKey)
	if s == nil {
		panic("getState: not workflow context")
	}
	return s.(*coroutineState)
}

func (c *channelImpl) Receive(ctx Context) (v interface{}) {
	v, _ = c.ReceiveWithMoreFlag(ctx)
	return v
}

func (c *channelImpl) ReceiveWithMoreFlag(ctx Context) (v interface{}, more bool) {
	state := getState(ctx)
	hasResult := false
	first := true
	var result interface{}
	for {
		if hasResult {
			state.unblocked()
			return result, more
		}
		var callback receiveCallback
		if first {
			callback = func(v interface{}, m bool) bool {
				result = v
				hasResult = true
				more = m
				return true
			}
			first = false
		}
		v, ok, more := c.receiveAsyncImpl(callback)
		if ok || !more {
			state.unblocked()
			return v, more
		}
		state.yield(fmt.Sprintf("blocked on %s.Receive", c.name))
	}
}

func (c *channelImpl) ReceiveAsync() (v interface{}, ok bool) {
	v, ok, _ = c.ReceiveAsyncWithMoreFlag()
	return v, ok
}

func (c *channelImpl) ReceiveAsyncWithMoreFlag() (v interface{}, ok bool, more bool) {
	return c.receiveAsyncImpl(nil)
}

func (c *channelImpl) receiveAsyncImpl(callback receiveCallback) (v interface{}, ok bool, more bool) {
	if len(c.buffer) > 0 {
		r := c.buffer[0]
		c.buffer = c.buffer[1:]
		return r, true, true
	}
	if c.closed {
		return nil, false, false
	}
blockedSendsLoop:
	for len(c.blockedSends) > 0 {
		b := c.blockedSends[0]
		c.blockedSends = c.blockedSends[1:]
		if !b.callback() {
			continue blockedSendsLoop
		}
		return b.value, true, true
	}
	if callback != nil {
		c.blockedReceives = append(c.blockedReceives, callback)
	}
	return nil, false, true
}

func (c *channelImpl) Send(ctx Context, v interface{}) {
	state := getState(ctx)
	valueConsumed := false
	first := true
	for {
		// Check for closed in the loop as close can be called when send is blocked
		if c.closed {
			panic("Closed channel")
		}
		if valueConsumed {
			state.unblocked()
			return
		}
		var pair *valueCallbackPair
		if first {
			pair = &valueCallbackPair{
				value: v,
				callback: func() bool {
					valueConsumed = true
					return true
				},
			}
			first = false
		}
		ok := c.sendAsyncImpl(v, pair)
		if ok {
			state.unblocked()
			return
		}
		state.yield(fmt.Sprintf("blocked on %s.Send", c.name))
	}
}

func (c *channelImpl) SendAsync(v interface{}) (ok bool) {
	return c.sendAsyncImpl(v, nil)
}

func (c *channelImpl) sendAsyncImpl(v interface{}, pair *valueCallbackPair) (ok bool) {
	if c.closed {
		panic("Closed channel")
	}
	if len(c.buffer) < c.size {
		c.buffer = append(c.buffer, v)
		return true
	}
blockedReceivesLoop:
	for len(c.blockedReceives) > 0 {
		blockedGet := c.blockedReceives[0]
		c.blockedReceives = c.blockedReceives[1:]
		if !blockedGet(v, true) {
			continue blockedReceivesLoop
		}
		return true
	}
	if pair != nil {
		c.blockedSends = append(c.blockedSends, *pair)
	}
	return false
}

func (c *channelImpl) Close() {
	c.closed = true
	for i := 0; i < len(c.blockedReceives); i++ {
		callback := c.blockedReceives[i]
		callback(nil, false)
	}
	// All blocked sends are going to panic
	for i := 0; i < len(c.blockedSends); i++ {
		b := c.blockedSends[i]
		b.callback()
	}
}

// initialYield called at the beginning of the coroutine execution
// stackDepth is the depth of top of the stack to omit when stack trace is generated
// to hide frames internal to the framework.
func (s *coroutineState) initialYield(stackDepth int, status string) {
	keepBlocked := true
	for keepBlocked {
		f := <-s.unblock
		keepBlocked = f(status, stackDepth+1)
	}
}

// yield indicates that coroutine cannot make progress and should sleep
// this call blocks
func (s *coroutineState) yield(status string) {
	s.aboutToBlock <- true
	s.initialYield(3, status) // omit three levels of stack. To adjust change to 0 and count the lines to remove.
	s.keptBlocked = true
}

func getStackTrace(coroutineName, status string, stackDepth int) string {
	stack := stackBuf[:runtime.Stack(stackBuf[:], false)]
	rawStack := fmt.Sprintf("%s", strings.TrimRightFunc(string(stack), unicode.IsSpace))
	if disableCleanStackTraces {
		return rawStack
	}
	lines := strings.Split(rawStack, "\n")
	// Omit top stackDepth frames + top status line.
	// Omit bottom two frames which is wrapping of coroutine in a goroutine.
	lines = lines[stackDepth*2+1 : len(lines)-4]
	top := fmt.Sprintf("coroutine %s [%s]:", coroutineName, status)
	lines = append([]string{top}, lines...)
	return strings.Join(lines, "\n")
}

// unblocked is called by coroutine to indicate that since the last time yield was unblocked channel or select
// where unblocked versus calling yield again after checking their condition
func (s *coroutineState) unblocked() {
	s.keptBlocked = false
}

func (s *coroutineState) call() {
	s.unblock <- func(status string, stackDepth int) bool {
		return false // unblock
	}
	<-s.aboutToBlock
}

func (s *coroutineState) close() {
	s.closed = true
	s.aboutToBlock <- true
}

func (s *coroutineState) exit() {
	if !s.closed {
		s.unblock <- func(status string, stackDepth int) bool {
			runtime.Goexit()
			return true
		}
	}
}

func (s *coroutineState) stackTrace() string {
	if s.closed {
		return ""
	}
	stackCh := make(chan string, 1)
	s.unblock <- func(status string, stackDepth int) bool {
		stackCh <- getStackTrace(s.name, status, stackDepth+1)
		return true
	}
	return <-stackCh
}

func (s *coroutineState) NewCoroutine(ctx Context, f func(ctx Context)) {
	s.dispatcher.newCoroutine(ctx, f)
}

func (s *coroutineState) NewNamedCoroutine(ctx Context, name string, f func(ctx Context)) {
	s.dispatcher.newNamedCoroutine(ctx, name, f)
}

func (s *coroutineState) NewSelector() Selector {
	s.dispatcher.selectorSequence++
	return s.NewNamedSelector(fmt.Sprintf("selector-%v", s.dispatcher.selectorSequence))
}

func (s *coroutineState) NewNamedSelector(name string) Selector {
	return &selectorImpl{name: name}
}

func (s *coroutineState) NewChannel() Channel {
	s.dispatcher.channelSequence++
	return s.NewNamedChannel(fmt.Sprintf("chan-%v", s.dispatcher.channelSequence))
}

func (s *coroutineState) NewNamedChannel(name string) Channel {
	return &channelImpl{name: name}
}

func (s *coroutineState) NewBufferedChannel(size int) Channel {
	return &channelImpl{size: size}
}

func (s *coroutineState) NewNamedBufferedChannel(name string, size int) Channel {
	return &channelImpl{name: name, size: size}
}

func (d *dispatcherImpl) newCoroutine(ctx Context, f func(ctx Context)) {
	d.newNamedCoroutine(ctx, fmt.Sprintf("%v", d.sequence+1), f)
}

func (d *dispatcherImpl) newNamedCoroutine(ctx Context, name string, f func(ctx Context)) {
	state := d.newState(name)
	spawned := WithValue(ctx, coroutinesContextKey, state)
	go func(crt *coroutineState) {
		defer crt.close()
		defer func() {
			if r := recover(); r != nil {
				st := getStackTrace(name, "panic", 3)
				crt.panicError = newPanicError(r, st)
			}
		}()
		crt.initialYield(1, "")
		f(spawned)
	}(state)
}

func (d *dispatcherImpl) newState(name string) *coroutineState {
	c := &coroutineState{
		name:         name,
		dispatcher:   d,
		aboutToBlock: make(chan bool, 1),
		unblock:      make(chan unblockFunc),
	}
	d.sequence++
	d.coroutines = append(d.coroutines, c)
	return c
}

func (d *dispatcherImpl) ExecuteUntilAllBlocked() (err PanicError) {
	d.mutex.Lock()
	if d.closed {
		panic("dispatcher is closed")
	}
	if d.executing {
		panic("call to ExecuteUntilAllBlocked (possibly from a coroutine) while it is already running")
	}
	d.executing = true
	d.mutex.Unlock()
	defer func() { d.executing = false }()
	allBlocked := false
	// Keep executing until at least one goroutine made some progress
	for !allBlocked {
		// Give every coroutine chance to execute removing closed ones
		allBlocked = true
		lastSequence := d.sequence
		for i := 0; i < len(d.coroutines); i++ {
			c := d.coroutines[i]
			if !c.closed {
				// TODO: Support handling of panic in a coroutine by dispatcher.
				// TODO: Dump all outstanding coroutines if one of them panics
				c.call()
			}
			// c.call() can close the context so check again
			if c.closed {
				// remove the closed one from the slice
				d.coroutines = append(d.coroutines[:i],
					d.coroutines[i+1:]...)
				i--
				if c.panicError != nil {
					return c.panicError
				}
				allBlocked = false

			} else {
				allBlocked = allBlocked && (c.keptBlocked || c.closed)
			}
		}
		// Set allBlocked to false if new coroutines where created
		allBlocked = allBlocked && lastSequence == d.sequence
		if len(d.coroutines) == 0 {
			break
		}
	}
	return nil
}

func (d *dispatcherImpl) IsDone() bool {
	return len(d.coroutines) == 0
}

func (d *dispatcherImpl) Close() {
	d.mutex.Lock()
	if d.closed {
		d.mutex.Unlock()
		return
	}
	d.closed = true
	d.mutex.Unlock()
	for i := 0; i < len(d.coroutines); i++ {
		c := d.coroutines[i]
		if !c.closed {
			c.exit()
		}
	}
}

func (d *dispatcherImpl) StackTrace() string {
	var result string
	for i := 0; i < len(d.coroutines); i++ {
		c := d.coroutines[i]
		if !c.closed {
			if len(result) > 0 {
				result += "\n\n"
			}
			result += c.stackTrace()
		}
	}
	return result
}

func (s *selectorImpl) AddReceive(c Channel, f func(v interface{})) Selector {
	s.cases = append(s.cases, selectCase{channel: c.(*channelImpl), receiveFunc: &f})
	return s
}

func (s *selectorImpl) AddReceiveWithMoreFlag(c Channel, f func(v interface{}, more bool)) Selector {
	s.cases = append(s.cases, selectCase{channel: c.(*channelImpl), receiveWithMoreFlagFunc: &f})
	return s
}

func (s *selectorImpl) AddSend(c Channel, v interface{}, f func()) Selector {
	s.cases = append(s.cases, selectCase{channel: c.(*channelImpl), sendFunc: &f, sendValue: &v})
	return s
}

<<<<<<< HEAD
func (s *selectorImpl) AddFuture(future Future, f func(f Future)) Selector {
	s.cases = append(s.cases, selectCase{future: future, futureFunc: &f})
=======
func (s *selectorImpl) AddFuture(future Future, f func(v interface{}, err error)) Selector {
	s.cases = append(s.cases, selectCase{future: future.(*futureImpl), futureFunc: &f})
>>>>>>> 23a98d9d
	return s
}

func (s *selectorImpl) AddDefault(f func()) {
	s.defaultFunc = &f
}

func (s *selectorImpl) Select(ctx Context) {
	state := getState(ctx)
	first := true
	var readyBranch func()
	for {
		if readyBranch != nil {
			readyBranch()
			state.unblocked()
			return
		}
		for _, pair := range s.cases {
			if pair.receiveFunc != nil {
				f := *pair.receiveFunc
				var callback receiveCallback
				if first {
					callback = func(v interface{}, more bool) bool {
						if readyBranch != nil {
							return false
						}
						readyBranch = func() {
							f(v)
						}
						return true
					}
				}
				v, ok, more := pair.channel.receiveAsyncImpl(callback)
				if ok || !more {
					f(v)
					state.unblocked()
					return
				}
			} else if pair.receiveWithMoreFlagFunc != nil {
				f := *pair.receiveWithMoreFlagFunc
				var callback receiveCallback
				if first {
					callback = func(v interface{}, more bool) bool {
						if readyBranch != nil {
							return false
						}
						readyBranch = func() {
							f(v, more)
						}
						return true
					}
				}
				v, ok, more := pair.channel.receiveAsyncImpl(callback)
				if ok || !more {
					f(v, more)
					state.unblocked()
					return
				}
			} else if pair.sendFunc != nil {
				f := *pair.sendFunc
				var p *valueCallbackPair
				if first {
					p = &valueCallbackPair{
						value: *pair.sendValue,
						callback: func() bool {
							if readyBranch != nil {
								return false
							}
							readyBranch = func() {
								f()
							}
							return true
						},
					}
				}
				ok := pair.channel.sendAsyncImpl(*pair.sendValue, p)
				if ok {
					f()
					state.unblocked()
					return
				}
			} else if pair.futureFunc != nil {
<<<<<<< HEAD
				if pair.future.IsReady() {
					f := *pair.futureFunc
					f(pair.future)
=======
				f := *pair.futureFunc
				var callback receiveCallback
				if first {
					callback = func(v interface{}, more bool) bool {
						if readyBranch != nil {
							return false
						}
						readyBranch = func() {
							v, _, err := pair.future.get(nil)
							f(v, err)
						}
						return true
					}
				}
				v, ok, err := pair.future.get(callback)
				if ok {
					f(v, err)
>>>>>>> 23a98d9d
					state.unblocked()
					return
				}
			} else {
				panic("Invalid case")
			}
		}
		if s.defaultFunc != nil {
			f := *s.defaultFunc
			f()
			state.unblocked()
			return
		}
		if first {
			first = false
		}
		state.yield(fmt.Sprintf("blocked on %s.Select", s.name))
	}
}

// NewWorkflowDefinition creates a  WorkflowDefinition from a Workflow
func newWorkflowDefinition(workflow workflow) workflowDefinition {
	return &syncWorkflowDefinition{workflow: workflow}
}

func getValidatedWorkerFunction(workflowFunc interface{}, args []interface{}) (*WorkflowType, []byte, error) {
	fnName := ""
	fType := reflect.TypeOf(workflowFunc)
	switch fType.Kind() {
	case reflect.String:
		fnName = reflect.ValueOf(workflowFunc).String()

	case reflect.Func:
		if err := validateFunctionArgs(workflowFunc, args, true); err != nil {
			return nil, nil, err
		}
		fnName = getFunctionName(workflowFunc)

	default:
		return nil, nil, fmt.Errorf(
			"Invalid type 'workflowFunc' parameter provided, it can be either worker function or name of the worker type: %v",
			workflowFunc)
	}

	input, err := marshalFunctionArgs(args)
	if err != nil {
		return nil, nil, err
	}
	return &WorkflowType{Name: fnName}, input, nil
}<|MERGE_RESOLUTION|>--- conflicted
+++ resolved
@@ -78,17 +78,10 @@
 		receiveFunc             *func(v interface{})            // function to call when channel has a message. nil for send case.
 		receiveWithMoreFlagFunc *func(v interface{}, more bool) // function to call when channel has a message. nil for send case.
 
-<<<<<<< HEAD
 		sendFunc   *func()         // function to call when channel accepted a message. nil for receive case.
 		sendValue  *interface{}    // value to send to the channel. Used only for send case.
-		future     Future          // Used for future case
+		future     *futureImpl     // Used for future case
 		futureFunc *func(f Future) // function to call when Future is ready
-=======
-		sendFunc   *func()                         // function to call when channel accepted a message. nil for receive case.
-		sendValue  *interface{}                    // value to send to the channel. Used only for send case.
-		future     *futureImpl                     // Used for future case
-		futureFunc *func(v interface{}, err error) // function to call when Future is ready
->>>>>>> 23a98d9d
 	}
 
 	// Implements Selector interface
@@ -681,13 +674,8 @@
 	return s
 }
 
-<<<<<<< HEAD
 func (s *selectorImpl) AddFuture(future Future, f func(f Future)) Selector {
-	s.cases = append(s.cases, selectCase{future: future, futureFunc: &f})
-=======
-func (s *selectorImpl) AddFuture(future Future, f func(v interface{}, err error)) Selector {
 	s.cases = append(s.cases, selectCase{future: future.(*futureImpl), futureFunc: &f})
->>>>>>> 23a98d9d
 	return s
 }
 
@@ -770,11 +758,6 @@
 					return
 				}
 			} else if pair.futureFunc != nil {
-<<<<<<< HEAD
-				if pair.future.IsReady() {
-					f := *pair.futureFunc
-					f(pair.future)
-=======
 				f := *pair.futureFunc
 				var callback receiveCallback
 				if first {
@@ -783,16 +766,14 @@
 							return false
 						}
 						readyBranch = func() {
-							v, _, err := pair.future.get(nil)
-							f(v, err)
+							f(pair.future)
 						}
 						return true
 					}
 				}
-				v, ok, err := pair.future.get(callback)
+				_, ok, _ := pair.future.get(callback)
 				if ok {
-					f(v, err)
->>>>>>> 23a98d9d
+					f(pair.future)
 					state.unblocked()
 					return
 				}
