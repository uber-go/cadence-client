// Copyright (c) 2017 Uber Technologies, Inc.
//
// Permission is hereby granted, free of charge, to any person obtaining a copy
// of this software and associated documentation files (the "Software"), to deal
// in the Software without restriction, including without limitation the rights
// to use, copy, modify, merge, publish, distribute, sublicense, and/or sell
// copies of the Software, and to permit persons to whom the Software is
// furnished to do so, subject to the following conditions:
//
// The above copyright notice and this permission notice shall be included in
// all copies or substantial portions of the Software.
//
// THE SOFTWARE IS PROVIDED "AS IS", WITHOUT WARRANTY OF ANY KIND, EXPRESS OR
// IMPLIED, INCLUDING BUT NOT LIMITED TO THE WARRANTIES OF MERCHANTABILITY,
// FITNESS FOR A PARTICULAR PURPOSE AND NONINFRINGEMENT. IN NO EVENT SHALL THE
// AUTHORS OR COPYRIGHT HOLDERS BE LIABLE FOR ANY CLAIM, DAMAGES OR OTHER
// LIABILITY, WHETHER IN AN ACTION OF CONTRACT, TORT OR OTHERWISE, ARISING FROM,
// OUT OF OR IN CONNECTION WITH THE SOFTWARE OR THE USE OR OTHER DEALINGS IN
// THE SOFTWARE.

package cadence

import (
	"errors"
	"fmt"
	"time"

	"go.uber.org/cadence/common"
	"go.uber.org/zap"
)

var (
	errActivityParamsBadRequest = errors.New("missing activity parameters through context, check ActivityOptions")
)

type (

	// Channel must be used instead of native go channel by workflow code.
	// Use Context.NewChannel method to create an instance.
	Channel interface {
		// Blocks until it gets a value. when it gets a value assigns to the provided pointer.
		// Example:
		//   var v string
		//   c.Receive(ctx, &v)
		Receive(ctx Context, valuePtr interface{}) (more bool)              // more is false when channel is closed
		ReceiveAsync(valuePtr interface{}) (ok bool)                        // ok is true when value was returned
		ReceiveAsyncWithMoreFlag(valuePtr interface{}) (ok bool, more bool) // ok is true when value was returned, more is false when channel is closed
		Send(ctx Context, v interface{})
		SendAsync(v interface{}) (ok bool) // ok when value was sent
		Close()                            // prohibit sends
	}

	// Selector must be used instead of native go select by workflow code
	// Use Context.NewSelector method to create an instance.
	Selector interface {
		AddReceive(c Channel, f func(c Channel, more bool)) Selector
		AddSend(c Channel, v interface{}, f func()) Selector
		AddFuture(future Future, f func(f Future)) Selector
		AddDefault(f func())
		Select(ctx Context)
	}

	// Future represents the result of an asynchronous computation.
	Future interface {
		// Get blocks until the future is ready. When ready it either returns non nil error
		// or assigns result value to the provided pointer.
		// Example:
		// var v string
		// if err := f.Get(ctx, &v); err != nil {
		//     return err
		// }
		// fmt.Printf("Value=%v", v)
		Get(ctx Context, valuePtr interface{}) error
		// When true Get is guaranteed to not block
		IsReady() bool
	}

	// Settable is used to set value or error on a future.
	// See NewFuture function.
	Settable interface {
		Set(value interface{}, err error)
		SetValue(value interface{})
		SetError(err error)
		Chain(future Future) // Value (or error) of the future become the same of the chained one.
	}

	// WorkflowType identifies a workflow type.
	WorkflowType struct {
		Name string
	}

	// WorkflowExecution Details.
	WorkflowExecution struct {
		ID    string
		RunID string
	}

	// EncodedValue is type alias used to encapsulate/extract encoded result from workflow/activity.
	EncodedValue []byte
)

// RegisterWorkflow - registers a workflow function with the framework.
// A workflow takes a cadence context and input and returns a (result, error) or just error.
// Examples:
//	func sampleWorkflow(ctx cadence.Context, input []byte) (result []byte, err error)
//	func sampleWorkflow(ctx cadence.Context, arg1 int, arg2 string) (result []byte, err error)
//	func sampleWorkflow(ctx cadence.Context) (result []byte, err error)
//	func sampleWorkflow(ctx cadence.Context, arg1 int) (result string, err error)
// Serialization of all primitive types, structures is supported ... except channels, functions, variadic, unsafe pointer.
// This method calls panic if workflowFunc doesn't comply with the expected format.
func RegisterWorkflow(workflowFunc interface{}) {
	thImpl := getHostEnvironment()
	err := thImpl.RegisterWorkflow(workflowFunc)
	if err != nil {
		panic(err)
	}
}

// NewChannel create new Channel instance
func NewChannel(ctx Context) Channel {
	state := getState(ctx)
	state.dispatcher.channelSequence++
	return NewNamedChannel(ctx, fmt.Sprintf("chan-%v", state.dispatcher.channelSequence))
}

// NewNamedChannel create new Channel instance with a given human readable name.
// Name appears in stack traces that are blocked on this channel.
func NewNamedChannel(ctx Context, name string) Channel {
	return &channelImpl{name: name}
}

// NewBufferedChannel create new buffered Channel instance
func NewBufferedChannel(ctx Context, size int) Channel {
	return &channelImpl{size: size}
}

// NewNamedBufferedChannel create new BufferedChannel instance with a given human readable name.
// Name appears in stack traces that are blocked on this Channel.
func NewNamedBufferedChannel(ctx Context, name string, size int) Channel {
	return &channelImpl{name: name, size: size}
}

// NewSelector creates a new Selector instance.
func NewSelector(ctx Context) Selector {
	state := getState(ctx)
	state.dispatcher.selectorSequence++
	return NewNamedSelector(ctx, fmt.Sprintf("selector-%v", state.dispatcher.selectorSequence))
}

// NewNamedSelector creates a new Selector instance with a given human readable name.
// Name appears in stack traces that are blocked on this Selector.
func NewNamedSelector(ctx Context, name string) Selector {
	return &selectorImpl{name: name}
}

// Go creates a new coroutine. It has similar semantic to goroutine in a context of the workflow.
func Go(ctx Context, f func(ctx Context)) {
	state := getState(ctx)
	state.dispatcher.newCoroutine(ctx, f)
}

// GoNamed creates a new coroutine with a given human readable name.
// It has similar semantic to goroutine in a context of the workflow.
// Name appears in stack traces that are blocked on this Channel.
func GoNamed(ctx Context, name string, f func(ctx Context)) {
	state := getState(ctx)
	state.dispatcher.newNamedCoroutine(ctx, name, f)
}

// NewFuture creates a new future as well as associated Settable that is used to set its value.
func NewFuture(ctx Context) (Future, Settable) {
	impl := &futureImpl{channel: NewChannel(ctx).(*channelImpl)}
	return impl, impl
}

// ExecuteActivity requests activity execution in the context of a workflow.
//  - Context can be used to pass the settings for this activity.
// 	For example: task list that this need to be routed, timeouts that need to be configured.
//	Use ActivityOptions to pass down the options.
//			ao := ActivityOptions{
// 				TaskList: "exampleTaskList",
// 				ScheduleToStartTimeout: 10 * time.Second,
// 				StartToCloseTimeout: 5 * time.Second,
// 				ScheduleToCloseTimeout: 10 * time.Second,
// 				HeartbeatTimeout: 0,
// 			}
//			ctx1 := WithActivityOptions(ctx, ao)
//
//			or to override a single option
//
//			ctx1 := WithTaskList(ctx, "exampleTaskList")
//  - f - Either a activity name or a function that is getting scheduled.
//  - args - The arguments that need to be passed to the function represented by 'f'.
//  - If the activity failed to complete then the future get error would indicate the failure
// and it can be one of ErrorWithDetails, TimeoutError, CanceledError.
//  - You can also cancel the pending activity using context(WithCancel(ctx)) and that will fail the activity with
// error CanceledError.
// - returns Future with activity result or failure
func ExecuteActivity(ctx Context, f interface{}, args ...interface{}) Future {
	// Validate type and its arguments.
	future, settable := newDecodeFuture(ctx, f)
	activityType, input, err := getValidatedActivityFunction(f, args)
	if err != nil {
		settable.Set(nil, err)
		return future
	}
	// Validate context options.
	parameters := getActivityOptions(ctx)
	parameters, err = getValidatedActivityOptions(ctx)
	if err != nil {
		settable.Set(nil, err)
		return future
	}
	parameters.ActivityType = *activityType
	parameters.Input = input

	a := getWorkflowEnvironment(ctx).ExecuteActivity(*parameters, func(r []byte, e error) {
		settable.Set(r, e)
	})
	Go(ctx, func(ctx Context) {
		if ctx.Done() == nil {
			return // not cancellable.
		}
		if ctx.Done().Receive(ctx, nil); ctx.Err() == ErrCanceled {
			getWorkflowEnvironment(ctx).RequestCancelActivity(a.activityID)
		}
	})
	return future
}

// WorkflowInfo information about currently executing workflow
type WorkflowInfo struct {
	WorkflowExecution                   WorkflowExecution
	WorkflowType                        WorkflowType
	TaskListName                        string
	ExecutionStartToCloseTimeoutSeconds int32
	TaskStartToCloseTimeoutSeconds      int32
	Domain                              string
}

// GetWorkflowInfo extracts info of a current workflow from a context.
func GetWorkflowInfo(ctx Context) *WorkflowInfo {
	return getWorkflowEnvironment(ctx).WorkflowInfo()
}

// GetLogger returns a logger to be used in workflow's context
func GetLogger(ctx Context) *zap.Logger {
	return getWorkflowEnvironment(ctx).GetLogger()
}

// Now returns the current time when the decision is started or replayed.
// The workflow needs to use this Now() to get the wall clock time instead of the Go lang library one.
func Now(ctx Context) time.Time {
	return getWorkflowEnvironment(ctx).Now()
}

// NewTimer returns immediately and the future becomes ready after the specified timeout.
//  - The current timer resolution implementation is in seconds but is subjected to change.
//  - The workflow needs to use this NewTimer() to get the timer instead of the Go lang library one(timer.NewTimer())
//  - You can also cancel the pending timer using context(WithCancel(ctx)) and that will cancel the timer with
// error TimerCanceledError.
func NewTimer(ctx Context, d time.Duration) Future {
	future, settable := NewFuture(ctx)
	if d <= 0 {
		settable.Set(true, nil)
		return future
	}

	t := getWorkflowEnvironment(ctx).NewTimer(d, func(r []byte, e error) {
		settable.Set(nil, e)
	})
	if t != nil {
		Go(ctx, func(ctx Context) {
			if ctx.Done() == nil {
				return // not cancellable.
			}
			// We will cancel the timer either it is explicit cancellation
			// (or) we are closed.
			ctx.Done().Receive(ctx, nil)
			getWorkflowEnvironment(ctx).RequestCancelTimer(t.timerID)
		})
	}
	return future
}

// Sleep pauses the current goroutine for at least the duration d.
// A negative or zero duration causes Sleep to return immediately.
//  - The current timer resolution implementation is in seconds but is subjected to change.
//  - The workflow needs to use this Sleep() to sleep instead of the Go lang library one(timer.Sleep())
//  - You can also cancel the pending sleep using context(WithCancel(ctx)) and that will cancel the sleep with
//    error TimerCanceledError.
func Sleep(ctx Context, d time.Duration) (err error) {
	t := NewTimer(ctx, d)
	err = t.Get(ctx, nil)
	return
}

// RequestCancelWorkflow can be used to request cancellation of an external workflow.
// - workflowID - name of the workflow ID.
// - runID 	- Optional - indicates the instance of a workflow.
// You can specify the domain of the workflow using the context like
//	ctx := WithWorkflowDomain(ctx, "domain-name")
func RequestCancelWorkflow(ctx Context, workflowID, runID string) error {
	ctx1 := setWorkflowEnvOptionsIfNotExist(ctx)
	options := getWorkflowEnvOptions(ctx1)
	if options.domain == nil {
		return errors.New("need a valid domain")
	}
	return getWorkflowEnvironment(ctx).RequestCancelWorkflow(*options.domain, workflowID, runID)
}

// WithWorkflowDomain adds a domain to the context.
func WithWorkflowDomain(ctx Context, name string) Context {
	ctx1 := setWorkflowEnvOptionsIfNotExist(ctx)
	getWorkflowEnvOptions(ctx1).domain = common.StringPtr(name)
	return ctx1
}

// WithWorkflowTaskList adds a task list to the context.
func WithWorkflowTaskList(ctx Context, name string) Context {
	ctx1 := setWorkflowEnvOptionsIfNotExist(ctx)
	getWorkflowEnvOptions(ctx1).taskListName = common.StringPtr(name)
	return ctx1
}

// WithExecutionStartToCloseTimeout adds a workflow execution timeout to the context.
func WithExecutionStartToCloseTimeout(ctx Context, d time.Duration) Context {
	ctx1 := setWorkflowEnvOptionsIfNotExist(ctx)
	getWorkflowEnvOptions(ctx1).executionStartToCloseTimeoutSeconds = common.Int32Ptr(int32(d.Seconds()))
	return ctx1
}

// WithWorkflowTaskStartToCloseTimeout adds a decision timeout to the context.
func WithWorkflowTaskStartToCloseTimeout(ctx Context, d time.Duration) Context {
	ctx1 := setWorkflowEnvOptionsIfNotExist(ctx)
	getWorkflowEnvOptions(ctx1).taskStartToCloseTimeoutSeconds = common.Int32Ptr(int32(d.Seconds()))
	return ctx1
}

<<<<<<< HEAD
// GetSignalChannel returns channel corresponding to the signal name.
func GetSignalChannel(ctx Context, signalName string) Channel {
	return getWorkflowEnvOptions(ctx).getSignalChannel(ctx, signalName)
=======
// Get extract data from encoded data to desired value type. valuePtr is pointer to the actual value type.
func (b EncodedValue) Get(valuePtr interface{}) error {
	return getHostEnvironment().decodeArg(b, valuePtr)
}

// SideEffect executes provided function once, records its result into the workflow history and doesn't
// reexecute it on replay returning recorded result instead. It can be seen as an "inline" activity.
// Use it only for short nondeterministic code snippets like getting random value or generating UUID.
// The only way to fail SideEffect is to panic which causes decision task failure. The decision task after timeout is
// rescheduled and reexecuted giving SideEffect another chance to succeed.
// Be careful to not return any data from SideEffect function any other way than through its recorded return value.
// For example this code is BROKEN:
//
// var executed bool
// cadence.SideEffect(func(ctx cadence.Context) interface{} {
//        executed = true
//        return nil
// })
// if executed {
//        ....
// } else {
//        ....
// }
// On replay the function is not executed, the executed flag is not set to true
// and the workflow takes a different path breaking the determinism.
//
// Here is the correct way to use SideEffect:
//
// encodedRandom := SideEffect(func(ctx cadence.Context) interface{} {
//       return rand.Intn(100)
// })
// var random int
// encodedRandom.Get(&random)
// if random < 50 {
//        ....
// } else {
//        ....
// }
func SideEffect(ctx Context, f func(ctx Context) interface{}) EncodedValue {
	future, settable := NewFuture(ctx)
	wrapperFunc := func() ([]byte, error) {
		r := f(ctx)
		return getHostEnvironment().encodeArg(r)
	}
	resultCallback := func(result []byte, err error) {
		settable.Set(EncodedValue(result), err)
	}
	getWorkflowEnvironment(ctx).SideEffect(wrapperFunc, resultCallback)
	var encoded EncodedValue
	if err := future.Get(ctx, &encoded); err != nil {
		panic(err)
	}
	return encoded
>>>>>>> 1e30783e
}<|MERGE_RESOLUTION|>--- conflicted
+++ resolved
@@ -337,11 +337,11 @@
 	return ctx1
 }
 
-<<<<<<< HEAD
 // GetSignalChannel returns channel corresponding to the signal name.
 func GetSignalChannel(ctx Context, signalName string) Channel {
 	return getWorkflowEnvOptions(ctx).getSignalChannel(ctx, signalName)
-=======
+}
+
 // Get extract data from encoded data to desired value type. valuePtr is pointer to the actual value type.
 func (b EncodedValue) Get(valuePtr interface{}) error {
 	return getHostEnvironment().decodeArg(b, valuePtr)
@@ -395,5 +395,4 @@
 		panic(err)
 	}
 	return encoded
->>>>>>> 1e30783e
 }