--- conflicted
+++ resolved
@@ -454,13 +454,9 @@
 	ctx.On("Complete", mock.Anything, mock.Anything).Return().Run(func(args mock.Arguments) {
 		if args.Get(1) != nil {
 			err := args.Get(1).(ErrorWithDetails)
-<<<<<<< HEAD
-			fmt.Printf("ErrorWithDetails: %v, Stack: %v \n", err.Reason(), string(err.Details()))
-=======
 			var details []byte
 			err.Details(&details)
 			fmt.Printf("ErrorWithDetails: %v, Stack: %v \n", err.Reason(), string(details))
->>>>>>> f7df8761
 		}
 		workflowComplete <- struct{}{}
 	}).Once()
