--- conflicted
+++ resolved
@@ -105,14 +105,9 @@
 		orderedDecisions *list.List
 		decisions        map[decisionID]decisionStateMachine
 
-<<<<<<< HEAD
 		scheduledEventIDToActivityID     map[int64]string
 		scheduledEventIDToCancellationID map[int64]string
-=======
-		scheduledEventIDToActivityID map[int64]string
-
-		scheduledEventIDToSignalID map[int64]string
->>>>>>> 9ec7b2a3
+		scheduledEventIDToSignalID       map[int64]string
 	}
 )
 
@@ -643,14 +638,9 @@
 		orderedDecisions: list.New(),
 		decisions:        make(map[decisionID]decisionStateMachine),
 
-<<<<<<< HEAD
 		scheduledEventIDToActivityID:     make(map[int64]string),
 		scheduledEventIDToCancellationID: make(map[int64]string),
-=======
-		scheduledEventIDToActivityID: make(map[int64]string),
-
-		scheduledEventIDToSignalID: make(map[int64]string),
->>>>>>> 9ec7b2a3
+		scheduledEventIDToSignalID:       make(map[int64]string),
 	}
 }
 
