// Copyright (c) 2017 Uber Technologies, Inc.
//
// Permission is hereby granted, free of charge, to any person obtaining a copy
// of this software and associated documentation files (the "Software"), to deal
// in the Software without restriction, including without limitation the rights
// to use, copy, modify, merge, publish, distribute, sublicense, and/or sell
// copies of the Software, and to permit persons to whom the Software is
// furnished to do so, subject to the following conditions:
//
// The above copyright notice and this permission notice shall be included in
// all copies or substantial portions of the Software.
//
// THE SOFTWARE IS PROVIDED "AS IS", WITHOUT WARRANTY OF ANY KIND, EXPRESS OR
// IMPLIED, INCLUDING BUT NOT LIMITED TO THE WARRANTIES OF MERCHANTABILITY,
// FITNESS FOR A PARTICULAR PURPOSE AND NONINFRINGEMENT. IN NO EVENT SHALL THE
// AUTHORS OR COPYRIGHT HOLDERS BE LIABLE FOR ANY CLAIM, DAMAGES OR OTHER
// LIABILITY, WHETHER IN AN ACTION OF CONTRACT, TORT OR OTHERWISE, ARISING FROM,
// OUT OF OR IN CONNECTION WITH THE SOFTWARE OR THE USE OR OTHER DEALINGS IN
// THE SOFTWARE.

package internal

import (
	"context"
	"errors"
	"fmt"
	"sync"
	"testing"
	"time"

	"github.com/stretchr/testify/mock"
	"github.com/stretchr/testify/suite"
	"go.uber.org/cadence/.gen/go/shared"
	"go.uber.org/cadence/encoded"
	"go.uber.org/cadence/internal/common"
	"go.uber.org/zap"
)

type WorkflowTestSuiteUnitTest struct {
	suite.Suite
	WorkflowTestSuite
	activityOptions      ActivityOptions
	localActivityOptions LocalActivityOptions
}

type testContextKey string

func (s *WorkflowTestSuiteUnitTest) SetupSuite() {
	s.activityOptions = ActivityOptions{
		ScheduleToStartTimeout: time.Minute,
		StartToCloseTimeout:    time.Minute,
		HeartbeatTimeout:       20 * time.Second,
	}
	s.localActivityOptions = LocalActivityOptions{
		ScheduleToCloseTimeout: time.Second * 3,
	}
	RegisterWorkflowWithOptions(testWorkflowHello, RegisterWorkflowOptions{Name: "testWorkflowHello"})
	RegisterWorkflow(testWorkflowHeartbeat)
	RegisterActivityWithOptions(testActivityHello, RegisterActivityOptions{Name: "testActivityHello"})
	RegisterActivity(testActivityHeartbeat)
}

func TestUnitTestSuite(t *testing.T) {
	suite.Run(t, new(WorkflowTestSuiteUnitTest))
}

func (s *WorkflowTestSuiteUnitTest) Test_ActivityMockFunction() {
	mockActivity := func(ctx context.Context, msg string) (string, error) {
		return "mock_" + msg, nil
	}

	env := s.NewTestWorkflowEnvironment()
	env.OnActivity(testActivityHello, mock.Anything, mock.Anything).Return(mockActivity).Once()

	env.ExecuteWorkflow(testWorkflowHello)

	s.True(env.IsWorkflowCompleted())
	s.NoError(env.GetWorkflowError())
	var result string
	env.GetWorkflowResult(&result)
	s.Equal("mock_world", result)
	env.AssertExpectations(s.T())
}

func (s *WorkflowTestSuiteUnitTest) Test_ActivityMockValues() {
	env := s.NewTestWorkflowEnvironment()
	env.OnActivity(testActivityHello, mock.Anything, mock.Anything).Return("mock_value", nil).Once()

	env.ExecuteWorkflow(testWorkflowHello)

	s.True(env.IsWorkflowCompleted())
	s.NoError(env.GetWorkflowError())
	var result string
	env.GetWorkflowResult(&result)
	s.Equal("mock_value", result)
	env.AssertExpectations(s.T())
}

func (s *WorkflowTestSuiteUnitTest) Test_OnActivityStartedListener() {
	runCount := 100
	workflowFn := func(ctx Context) error {
		ctx = WithActivityOptions(ctx, s.activityOptions)

		for i := 1; i <= runCount; i++ {
			err := ExecuteActivity(ctx, testActivityHello, fmt.Sprintf("msg%d", i)).Get(ctx, nil)
			if err != nil {
				return err
			}
		}
		return nil
	} // END of workflow code

	RegisterWorkflow(workflowFn)
	env := s.NewTestWorkflowEnvironment()

	var activityCalls []string
	env.SetOnActivityStartedListener(func(activityInfo *ActivityInfo, ctx context.Context, args encoded.Values) {
		var input string
		s.NoError(args.Get(&input))
		activityCalls = append(activityCalls, fmt.Sprintf("%s:%s", activityInfo.ActivityType.Name, input))
	})
	expectedCalls := []string{}
	for i := 1; i <= runCount; i++ {
		expectedCalls = append(expectedCalls, fmt.Sprintf("testActivityHello:msg%v", i))
	}

	env.ExecuteWorkflow(workflowFn)
	s.True(env.IsWorkflowCompleted())
	s.NoError(env.GetWorkflowError())
	s.Equal(expectedCalls, activityCalls)
}

func (s *WorkflowTestSuiteUnitTest) Test_TimerWorkflow_ClockAutoFastForward() {
	var firedTimerRecord []string
	workflowFn := func(ctx Context) error {
		t1 := NewTimer(ctx, time.Second*5)
		t2 := NewTimer(ctx, time.Second*1)
		t3 := NewTimer(ctx, time.Second*2)
		t4 := NewTimer(ctx, time.Second*5)

		selector := NewSelector(ctx)
		selector.AddFuture(t1, func(f Future) {
			firedTimerRecord = append(firedTimerRecord, "t1")
		}).AddFuture(t2, func(f Future) {
			firedTimerRecord = append(firedTimerRecord, "t2")
		}).AddFuture(t3, func(f Future) {
			firedTimerRecord = append(firedTimerRecord, "t3")
		}).AddFuture(t4, func(f Future) {
			firedTimerRecord = append(firedTimerRecord, "t4")
		})

		selector.Select(ctx)
		selector.Select(ctx)
		selector.Select(ctx)
		selector.Select(ctx)

		return nil
	}

	RegisterWorkflow(workflowFn)
	env := s.NewTestWorkflowEnvironment()
	env.ExecuteWorkflow(workflowFn)

	s.True(env.IsWorkflowCompleted())
	s.NoError(env.GetWorkflowError())
	s.Equal([]string{"t2", "t3", "t1", "t4"}, firedTimerRecord)
}

func (s *WorkflowTestSuiteUnitTest) Test_WorkflowAutoForwardClock() {
	workflowFn := func(ctx Context) (string, error) {
		// Schedule a timer with long duration. In this test, we won't actually wait for that long, because the test suite
		// will auto forward clock when workflow is blocked and there is no running activity.
		f1 := NewTimer(ctx, time.Minute)

		ctx = WithActivityOptions(ctx, s.activityOptions)
		// Execute activity that returns immediately, once the activity returns, the workflow will be blocked on timer
		// and the test suite will auto forward clock to fire the timer.
		f2 := ExecuteActivity(ctx, testActivityHello, "controlled_execution")

		timerErr := f1.Get(ctx, nil) // wait until timer fires
		if timerErr != nil {
			return "", timerErr
		}

		if !f2.IsReady() {
			return "", errors.New("activity is not completed when timer fired")
		}

		var activityResult string
		activityErr := f2.Get(ctx, &activityResult)
		if activityErr != nil {
			return "", activityErr
		}

		return activityResult, nil
	} // END of workflow code

	RegisterWorkflow(workflowFn)
	env := s.NewTestWorkflowEnvironment()
	env.ExecuteWorkflow(workflowFn)

	s.True(env.IsWorkflowCompleted())
	s.NoError(env.GetWorkflowError())
	var result string
	env.GetWorkflowResult(&result)
	s.Equal("hello_controlled_execution", result)
}

func (s *WorkflowTestSuiteUnitTest) Test_WorkflowMixedClock() {
	workflowFn := func(ctx Context) (string, error) {
		// Schedule a long timer.
		t1 := NewTimer(ctx, time.Minute)

		ctx = WithActivityOptions(ctx, s.activityOptions)
		// Schedule 2 activities, one returns immediately, the other will take 10s to run.
		f1 := ExecuteActivity(ctx, testActivityHello, "controlled_execution")
		f2Ctx, f2Cancel := WithCancel(ctx)
		f2 := ExecuteActivity(f2Ctx, testActivityHeartbeat, time.Second*10)

		err := f1.Get(ctx, nil)
		if err != nil {
			return "", err
		}

		// Schedule a short timer after f1 completed.
		t2 := NewTimer(ctx, time.Millisecond)
		NewSelector(ctx).AddFuture(t2, func(f Future) {
			// when t2 fires, we would cancel f2
			if !f2.IsReady() {
				f2Cancel()
			}
		}).Select(ctx) // wait until t2 fires

		t1.Get(ctx, nil) // wait for the long timer to fire.

		return "expected", nil
	} // END of workflow code

	RegisterWorkflow(workflowFn)
	env := s.NewTestWorkflowEnvironment()
	env.ExecuteWorkflow(workflowFn)

	s.True(env.IsWorkflowCompleted())
	s.NoError(env.GetWorkflowError())
	var result string
	env.GetWorkflowResult(&result)
	s.Equal("expected", result)
}

func (s *WorkflowTestSuiteUnitTest) Test_WorkflowActivityCancellation() {
	workflowFn := func(ctx Context) error {
		ctx = WithActivityOptions(ctx, s.activityOptions)

		ctx, cancelHandler := WithCancel(ctx)
		f1 := ExecuteActivity(ctx, testActivityHeartbeat, "fast", time.Millisecond) // fast activity
		f2 := ExecuteActivity(ctx, testActivityHeartbeat, "slow", time.Second*3)    // slow activity

		NewSelector(ctx).AddFuture(f1, func(f Future) {
			cancelHandler()
		}).AddFuture(f2, func(f Future) {
			cancelHandler()
		}).Select(ctx)

		err := f2.Get(ctx, nil) // verify slow activity is cancelled
		if _, ok := err.(*CanceledError); !ok {
			return err
		}
		return nil
	}

	RegisterWorkflow(workflowFn)
	env := s.NewTestWorkflowEnvironment()
	activityMap := make(map[string]string) // msg -> activityID
	var completedActivityID, cancelledActivityID string
	env.SetOnActivityStartedListener(func(activityInfo *ActivityInfo, ctx context.Context, args encoded.Values) {
		var msg string
		s.NoError(args.Get(&msg))
		activityMap[msg] = activityInfo.ActivityID
	})
	env.SetOnActivityCompletedListener(func(activityInfo *ActivityInfo, result encoded.Value, err error) {
		completedActivityID = activityInfo.ActivityID
	})
	env.SetOnActivityCanceledListener(func(activityInfo *ActivityInfo) {
		cancelledActivityID = activityInfo.ActivityID
	})
	env.ExecuteWorkflow(workflowFn)

	s.True(env.IsWorkflowCompleted())
	s.NoError(env.GetWorkflowError())
	s.Equal(activityMap["fast"], completedActivityID)
	s.Equal(activityMap["slow"], cancelledActivityID)
}

func (s *WorkflowTestSuiteUnitTest) Test_ActivityWithUserContext() {
	testKey, testValue := testContextKey("test_key"), "test_value"
	userCtx := context.WithValue(context.Background(), testKey, testValue)
	workerOptions := WorkerOptions{}
	workerOptions.BackgroundActivityContext = userCtx

	// inline activity using value passing through user context.
	activityWithUserContext := func(ctx context.Context, keyName testContextKey) (string, error) {
		value := ctx.Value(keyName)
		if value != nil {
			return value.(string), nil
		}
		return "", errors.New("value not found from ctx")
	}
	RegisterActivity(activityWithUserContext)

	env := s.NewTestActivityEnvironment()
	env.SetWorkerOptions(workerOptions)
	blob, err := env.ExecuteActivity(activityWithUserContext, testKey)
	s.NoError(err)
	var value string
	blob.Get(&value)
	s.Equal(testValue, value)
}

func (s *WorkflowTestSuiteUnitTest) Test_CompleteActivity() {
	env := s.NewTestWorkflowEnvironment()
	var activityInfo ActivityInfo
	mockActivity := func(ctx context.Context, msg string) (string, error) {
		activityInfo = GetActivityInfo(ctx)
		env.RegisterDelayedCallback(func() {
			err := env.CompleteActivity(activityInfo.TaskToken, "async_complete", nil)
			s.NoError(err)
		}, time.Minute)
		return "", ErrActivityResultPending
	}

	env.OnActivity(testActivityHello, mock.Anything, mock.Anything).Return(mockActivity).Once()
	env.ExecuteWorkflow(testWorkflowHello)
	s.True(env.IsWorkflowCompleted())
	s.NoError(env.GetWorkflowError())
	env.AssertExpectations(s.T())

	var result string
	env.GetWorkflowResult(&result)
	s.Equal("async_complete", result)
}

func (s *WorkflowTestSuiteUnitTest) Test_ActivityReturnsErrActivityResultPending() {
	env := s.NewTestActivityEnvironment()
	activityFn := func(ctx context.Context) (string, error) {
		return "", ErrActivityResultPending
	}
	RegisterActivity(activityFn)
	_, err := env.ExecuteActivity(activityFn)
	s.Equal(ErrActivityResultPending, err)
}

func (s *WorkflowTestSuiteUnitTest) Test_WorkflowCancellation() {
	workflowFn := func(ctx Context) error {
		ctx = WithActivityOptions(ctx, s.activityOptions)
		f := ExecuteActivity(ctx, testActivityHeartbeat, "msg1", time.Second*10)
		err := f.Get(ctx, nil) // wait for result
		return err
	}

	RegisterWorkflow(workflowFn)
	env := s.NewTestWorkflowEnvironment()
	// Register a delayed callback using workflow timer internally. The callback will be called when workflow clock passed
	// by the specified delay duration. The test suite enables the auto clock forwarding when workflow is blocked and no
	// activities are running. However, if there are running activities, test suite's workflow clock will move forward at
	// the real wall clock pace. In this test case, the activity is configured to run for 10s, so the workflow will be
	// blocked. But after 1ms, the registered callback will be invoked, which will request to cancel the workflow.
	env.RegisterDelayedCallback(func() {
		env.CancelWorkflow()
	}, time.Millisecond)

	env.ExecuteWorkflow(workflowFn)

	s.True(env.IsWorkflowCompleted())
	s.NotNil(env.GetWorkflowError())
	_, ok := env.GetWorkflowError().(*CanceledError)
	s.True(ok)
}

func testWorkflowHello(ctx Context) (string, error) {
	ao := ActivityOptions{
		ScheduleToStartTimeout: time.Minute,
		StartToCloseTimeout:    time.Minute,
		HeartbeatTimeout:       20 * time.Second,
	}
	ctx = WithActivityOptions(ctx, ao)

	var result string
	err := ExecuteActivity(ctx, testActivityHello, "world").Get(ctx, &result)
	if err != nil {
		return "", err
	}
	return result, nil
}

func testActivityHello(ctx context.Context, msg string) (string, error) {
	return "hello" + "_" + msg, nil
}

func testWorkflowHeartbeat(ctx Context, msg string, waitTime time.Duration) (string, error) {
	ao := ActivityOptions{
		ScheduleToStartTimeout: time.Minute,
		StartToCloseTimeout:    time.Minute,
		HeartbeatTimeout:       20 * time.Second,
	}
	ctx = WithActivityOptions(ctx, ao)

	var result string
	err := ExecuteActivity(ctx, testActivityHeartbeat, msg, waitTime).Get(ctx, &result)
	if err != nil {
		return "", err
	}
	return result, nil
}

func testActivityHeartbeat(ctx context.Context, msg string, waitTime time.Duration) (string, error) {
	GetActivityLogger(ctx).Info("testActivityHeartbeat start",
		zap.String("msg", msg), zap.Duration("waitTime", waitTime))

	currWaitTime := time.Duration(0)
	for currWaitTime < waitTime {
		RecordActivityHeartbeat(ctx)
		select {
		case <-ctx.Done():
			// We have been cancelled.
			return "", ctx.Err()
		default:
			// We are not cancelled yet.
		}

		sleepDuration := time.Second
		if currWaitTime+sleepDuration > waitTime {
			sleepDuration = waitTime - currWaitTime
		}
		time.Sleep(sleepDuration)
		currWaitTime += sleepDuration
	}

	return "heartbeat_" + msg, nil
}

func (s *WorkflowTestSuiteUnitTest) Test_SideEffect() {
	value := 12345
	workflowFn := func(ctx Context) error {
		ctx = WithActivityOptions(ctx, s.activityOptions)
		se := SideEffect(ctx, func(ctx Context) interface{} {
			return value
		})
		var v int
		if err := se.Get(&v); err != nil {
			return err
		}
		if v != value {
			return errors.New("unexpected")
		}
		f := ExecuteActivity(ctx, testActivityHello, "msg1")
		err := f.Get(ctx, nil) // wait for result
		return err
	}

	RegisterWorkflow(workflowFn)
	env := s.NewTestWorkflowEnvironment()

	env.ExecuteWorkflow(workflowFn)

	s.True(env.IsWorkflowCompleted())
	s.Nil(env.GetWorkflowError())
}

func (s *WorkflowTestSuiteUnitTest) Test_ChildWorkflow_Basic() {
	workflowFn := func(ctx Context) (string, error) {
		ctx = WithActivityOptions(ctx, s.activityOptions)
		var helloActivityResult string
		err := ExecuteActivity(ctx, testActivityHello, "activity").Get(ctx, &helloActivityResult)
		if err != nil {
			return "", err
		}

		cwo := ChildWorkflowOptions{ExecutionStartToCloseTimeout: time.Minute}
		ctx = WithChildWorkflowOptions(ctx, cwo)
		var helloWorkflowResult string
		err = ExecuteChildWorkflow(ctx, testWorkflowHello).Get(ctx, &helloWorkflowResult)
		if err != nil {
			return "", err
		}

		return helloActivityResult + " " + helloWorkflowResult, nil
	}

	RegisterWorkflow(workflowFn)
	env := s.NewTestWorkflowEnvironment()
	env.ExecuteWorkflow(workflowFn)

	s.True(env.IsWorkflowCompleted())
	s.NoError(env.GetWorkflowError())
	var actualResult string
	s.NoError(env.GetWorkflowResult(&actualResult))
	s.Equal("hello_activity hello_world", actualResult)
}

func (s *WorkflowTestSuiteUnitTest) Test_ChildWorkflowCancel() {
	workflowFn := func(ctx Context) error {
		cwo := ChildWorkflowOptions{
			ExecutionStartToCloseTimeout: time.Minute,
			WaitForCancellation:          true,
		}
		ctx = WithChildWorkflowOptions(ctx, cwo)
		ctx1, cancel1 := WithCancel(ctx)
		ctx2, cancel2 := WithCancel(ctx)
		f1 := ExecuteChildWorkflow(ctx1, testWorkflowHeartbeat, "fast", time.Millisecond)
		f2 := ExecuteChildWorkflow(ctx2, testWorkflowHeartbeat, "slow", time.Hour)

		NewSelector(ctx).AddFuture(f1, func(f Future) {
			cancel2()
		}).AddFuture(f2, func(f Future) {
			cancel1()
		}).Select(ctx)

		return nil
	}

	RegisterWorkflow(workflowFn)
	env := s.NewTestWorkflowEnvironment()
	env.ExecuteWorkflow(workflowFn)

	s.True(env.IsWorkflowCompleted())
	s.Nil(env.GetWorkflowError())
}

func (s *WorkflowTestSuiteUnitTest) Test_ChildWorkflow_Mock() {
	workflowFn := func(ctx Context) (string, error) {
		ctx = WithActivityOptions(ctx, s.activityOptions)
		var helloActivityResult string
		err := ExecuteActivity(ctx, testActivityHello, "activity").Get(ctx, &helloActivityResult)
		if err != nil {
			return "", err
		}

		cwo := ChildWorkflowOptions{ExecutionStartToCloseTimeout: time.Minute}
		ctx = WithChildWorkflowOptions(ctx, cwo)
		var helloWorkflowResult string
		err = ExecuteChildWorkflow(ctx, testWorkflowHello).Get(ctx, &helloWorkflowResult)
		if err != nil {
			return "", err
		}
		var heartbeatWorkflowResult string
		err = ExecuteChildWorkflow(ctx, testWorkflowHeartbeat, "slow", time.Hour).Get(ctx, &heartbeatWorkflowResult)
		if err != nil {
			return "", err
		}

		return helloActivityResult + " " + helloWorkflowResult + " " + heartbeatWorkflowResult, nil
	}

	RegisterWorkflow(workflowFn)
	env := s.NewTestWorkflowEnvironment()
	env.OnActivity(testActivityHello, mock.Anything, mock.Anything).Return("mock_msg", nil)
	env.OnWorkflow(testWorkflowHeartbeat, mock.Anything, mock.Anything, mock.Anything).
		Return("mock_heartbeat", nil)
	env.ExecuteWorkflow(workflowFn)

	s.True(env.IsWorkflowCompleted())
	s.NoError(env.GetWorkflowError())
	var actualResult string
	s.NoError(env.GetWorkflowResult(&actualResult))
	s.Equal("mock_msg mock_msg mock_heartbeat", actualResult)
}

func (s *WorkflowTestSuiteUnitTest) Test_ChildWorkflow_Listener() {
	workflowFn := func(ctx Context) (string, error) {
		ctx = WithActivityOptions(ctx, s.activityOptions)
		var helloActivityResult string
		err := ExecuteActivity(ctx, testActivityHello, "activity").Get(ctx, &helloActivityResult)
		if err != nil {
			return "", err
		}

		cwo := ChildWorkflowOptions{ExecutionStartToCloseTimeout: time.Minute}
		ctx = WithChildWorkflowOptions(ctx, cwo)
		var helloWorkflowResult string
		err = ExecuteChildWorkflow(ctx, testWorkflowHello).Get(ctx, &helloWorkflowResult)
		if err != nil {
			return "", err
		}

		return helloActivityResult + " " + helloWorkflowResult, nil
	}

	RegisterWorkflow(workflowFn)
	env := s.NewTestWorkflowEnvironment()
	var childWorkflowName, childWorkflowResult string
	env.SetOnChildWorkflowStartedListener(func(workflowInfo *WorkflowInfo, ctx Context, args encoded.Values) {
		childWorkflowName = workflowInfo.WorkflowType.Name
	})
	env.SetOnChildWorkflowCompletedListener(func(workflowInfo *WorkflowInfo, result encoded.Value, err error) {
		s.NoError(err)
		s.NoError(result.Get(&childWorkflowResult))
	})
	env.ExecuteWorkflow(workflowFn)

	s.True(env.IsWorkflowCompleted())
	s.NoError(env.GetWorkflowError())
	var actualResult string
	s.NoError(env.GetWorkflowResult(&actualResult))
	s.Equal("hello_activity hello_world", actualResult)
	s.Equal("hello_world", childWorkflowResult)
	s.Equal("testWorkflowHello", childWorkflowName)
}

func (s *WorkflowTestSuiteUnitTest) Test_ChildWorkflow_Clock() {
	expected := []string{
		"child: activity completed",
		"parent: 1m timer fired",
		"parent: 10m timer fired",
		"child: 1h timer fired",
		"parent: child completed",
	}

	var history []string
	mutex := sync.Mutex{}
	addHistory := func(event string) {
		mutex.Lock()
		history = append(history, event)
		mutex.Unlock()
	}
	childWorkflowFn := func(ctx Context) error {
		t1 := NewTimer(ctx, time.Hour)
		ctx = WithActivityOptions(ctx, s.activityOptions)
		f1 := ExecuteActivity(ctx, testActivityHello, "from child workflow")

		selector := NewSelector(ctx)
		selector.AddFuture(t1, func(f Future) {
			addHistory("child: 1h timer fired")
		}).AddFuture(f1, func(f Future) {
			addHistory("child: activity completed")
		})

		selector.Select(ctx)
		selector.Select(ctx)

		t1.Get(ctx, nil)
		f1.Get(ctx, nil)

		return nil
	}

	workflowFn := func(ctx Context) error {
		t1 := NewTimer(ctx, time.Minute)
		t2 := NewTimer(ctx, time.Minute*10)

		cwo := ChildWorkflowOptions{ExecutionStartToCloseTimeout: time.Minute}
		ctx = WithChildWorkflowOptions(ctx, cwo)
		f1 := ExecuteChildWorkflow(ctx, childWorkflowFn)

		selector := NewSelector(ctx)
		selector.AddFuture(f1, func(f Future) {
			addHistory("parent: child completed")
		}).AddFuture(t1, func(f Future) {
			addHistory("parent: 1m timer fired")
		}).AddFuture(t2, func(f Future) {
			addHistory("parent: 10m timer fired")
		})

		selector.Select(ctx)
		selector.Select(ctx)
		selector.Select(ctx)

		return nil
	}

	RegisterWorkflow(workflowFn)
	RegisterWorkflow(childWorkflowFn)
	env := s.NewTestWorkflowEnvironment()
	env.SetTestTimeout(time.Hour)

	env.ExecuteWorkflow(workflowFn)

	s.True(env.IsWorkflowCompleted())
	s.NoError(env.GetWorkflowError())
	s.Equal(expected, history)
}

func (s *WorkflowTestSuiteUnitTest) Test_MockActivityWait() {
	workflowFn := func(ctx Context) error {
		t1 := NewTimer(ctx, time.Hour)
		ctx = WithActivityOptions(ctx, s.activityOptions)
		f1 := ExecuteActivity(ctx, testActivityHello, "mock_delay")

		NewSelector(ctx).AddFuture(t1, func(f Future) {
			// timer fired
		}).AddFuture(f1, func(f Future) {
			// activity completed
		}).Select(ctx)

		// either t1 or f1 is ready.
		if f1.IsReady() {
			return nil
		}

		// activity takes too long
		return errors.New("activity takes too long")
	}

	// no delay to the mock call, workflow should return no error
	RegisterWorkflow(workflowFn)
	env := s.NewTestWorkflowEnvironment()
	env.OnActivity(testActivityHello, mock.Anything, mock.Anything).Return("hello_mock_delayed", nil).Once()
	env.ExecuteWorkflow(workflowFn)
	s.True(env.IsWorkflowCompleted())
	s.NoError(env.GetWorkflowError())
	env.AssertExpectations(s.T())

	// delay 10 minutes, which is shorter than the 1 hour timer, so workflow should return no error.
	env = s.NewTestWorkflowEnvironment()
	env.OnActivity(testActivityHello, mock.Anything, mock.Anything).After(time.Minute*10).Return("hello_mock_delayed", nil).Once()
	env.ExecuteWorkflow(workflowFn)
	s.True(env.IsWorkflowCompleted())
	s.NoError(env.GetWorkflowError())
	env.AssertExpectations(s.T())

	// delay 2 hours, which is longer than the 1 hour timer, and workflow should return error.
	env = s.NewTestWorkflowEnvironment()
	env.OnActivity(testActivityHello, mock.Anything, mock.Anything).After(time.Hour*2).Return("hello_mock_delayed", nil).Once()
	env.ExecuteWorkflow(workflowFn)
	s.True(env.IsWorkflowCompleted())
	s.Error(env.GetWorkflowError())
	env.AssertExpectations(s.T())

	// no mock
	env = s.NewTestWorkflowEnvironment()
	env.ExecuteWorkflow(workflowFn)
	s.True(env.IsWorkflowCompleted())
	s.NoError(env.GetWorkflowError())
}

func (s *WorkflowTestSuiteUnitTest) Test_MockWorkflowWait() {
	workflowFn := func(ctx Context) error {
		t1 := NewTimer(ctx, time.Hour)
		cwo := ChildWorkflowOptions{ExecutionStartToCloseTimeout: time.Hour /* this is currently ignored by test suite */}
		ctx = WithChildWorkflowOptions(ctx, cwo)
		f1 := ExecuteChildWorkflow(ctx, testWorkflowHello)

		NewSelector(ctx).AddFuture(t1, func(f Future) {
			// timer fired
		}).AddFuture(f1, func(f Future) {
			// child workflow completed
		}).Select(ctx)

		// either t1 or f1 is ready.
		if f1.IsReady() {
			return nil
		}

		// child workflow takes too long
		return errors.New("child workflow takes too long")
	}

	RegisterWorkflow(workflowFn)
	// no delay to the mock call, workflow should return no error
	env := s.NewTestWorkflowEnvironment()
	env.OnWorkflow(testWorkflowHello, mock.Anything).Return("hello_mock_delayed", nil).Once()
	env.ExecuteWorkflow(workflowFn)
	s.True(env.IsWorkflowCompleted())
	s.NoError(env.GetWorkflowError())
	env.AssertExpectations(s.T())

	// delay 10 minutes, which is shorter than the 1 hour timer, so workflow should return no error.
	env = s.NewTestWorkflowEnvironment()
	env.OnWorkflow(testWorkflowHello, mock.Anything).After(time.Minute*10).Return("hello_mock_delayed", nil).Once()
	env.ExecuteWorkflow(workflowFn)
	s.True(env.IsWorkflowCompleted())
	s.NoError(env.GetWorkflowError())
	env.AssertExpectations(s.T())

	// delay 2 hours, which is longer than the 1 hour timer, and workflow should return error.
	env = s.NewTestWorkflowEnvironment()
	env.OnWorkflow(testWorkflowHello, mock.Anything).After(time.Hour*2).Return("hello_mock_delayed", nil).Once()
	env.ExecuteWorkflow(workflowFn)
	s.True(env.IsWorkflowCompleted())
	s.Error(env.GetWorkflowError())
	env.AssertExpectations(s.T())

	// no mock
	env = s.NewTestWorkflowEnvironment()
	env.ExecuteWorkflow(workflowFn)
	s.True(env.IsWorkflowCompleted())
	s.NoError(env.GetWorkflowError())
}

func (s *WorkflowTestSuiteUnitTest) Test_MockPanic() {
	// mock panic, verify that the panic won't be swallowed by our panic handler to detect unexpected mock call.
	oldLogger := s.GetLogger()
	s.SetLogger(zap.NewNop()) // use no-op logger to avoid noisy logging by panic
	env := s.NewTestWorkflowEnvironment()
	env.OnActivity(testActivityHello, mock.Anything, mock.Anything).
		Return("hello_mock_panic", nil).
		Run(func(args mock.Arguments) {
			panic("mock-panic")
		})
	env.ExecuteWorkflow(testWorkflowHello)
	s.True(env.IsWorkflowCompleted())
	err := env.GetWorkflowError()
	s.Error(err)
	s.Contains(err.Error(), "mock-panic")
	env.AssertExpectations(s.T())
	s.SetLogger(oldLogger) // restore original logger
}

func (s *WorkflowTestSuiteUnitTest) Test_ChildWithChild() {
	childWorkflowFn := func(ctx Context) error {
		t1 := NewTimer(ctx, time.Hour)
		cwo := ChildWorkflowOptions{ExecutionStartToCloseTimeout: time.Hour /* this is currently ignored by test suite */}
		ctx = WithChildWorkflowOptions(ctx, cwo)
		f1 := ExecuteChildWorkflow(ctx, testWorkflowHello)

		NewSelector(ctx).AddFuture(t1, func(f Future) {
			// timer fired
		}).AddFuture(f1, func(f Future) {
			// child workflow completed
		}).Select(ctx)

		// either t1 or f1 is ready.
		if f1.IsReady() {
			return nil
		}

		// child workflow takes too long
		return errors.New("child workflow takes too long")
	}

	workflowFn := func(ctx Context) error {
		t1 := NewTimer(ctx, time.Hour)
		cwo := ChildWorkflowOptions{ExecutionStartToCloseTimeout: time.Hour /* this is currently ignored by test suite */}
		ctx = WithChildWorkflowOptions(ctx, cwo)
		f1 := ExecuteChildWorkflow(ctx, childWorkflowFn) // execute child workflow which in turn execute another child workflow

		NewSelector(ctx).AddFuture(t1, func(f Future) {
			// timer fired
		}).AddFuture(f1, func(f Future) {
			// child workflow completed
		}).Select(ctx)

		// either t1 or f1 is ready.
		if f1.IsReady() {
			return f1.Get(ctx, nil)
		}

		// child workflow takes too long
		return errors.New("child workflow takes too long")
	}

	RegisterWorkflow(workflowFn)
	RegisterWorkflow(childWorkflowFn)

	// no delay to the mock call, workflow should return no error
	env := s.NewTestWorkflowEnvironment()
	env.OnWorkflow(testWorkflowHello, mock.Anything).Return("hello_mock_delayed", nil).Once()
	env.ExecuteWorkflow(workflowFn)
	s.True(env.IsWorkflowCompleted())
	s.NoError(env.GetWorkflowError())
	env.AssertExpectations(s.T())

	// delay 10 minutes, which is shorter than the 1 hour timer, so workflow should return no error.
	env = s.NewTestWorkflowEnvironment()
	env.OnWorkflow(testWorkflowHello, mock.Anything).After(time.Minute*10).Return("hello_mock_delayed", nil).Once()
	env.ExecuteWorkflow(workflowFn)
	s.True(env.IsWorkflowCompleted())
	s.NoError(env.GetWorkflowError())
	env.AssertExpectations(s.T())

	// delay 2 hours, which is longer than the 1 hour timer, and workflow should return error.
	env = s.NewTestWorkflowEnvironment()
	env.OnWorkflow(testWorkflowHello, mock.Anything).After(time.Hour*2).Return("hello_mock_delayed", nil).Once()
	env.ExecuteWorkflow(workflowFn)
	s.True(env.IsWorkflowCompleted())
	s.Error(env.GetWorkflowError())
	env.AssertExpectations(s.T())

	// no mock
	env = s.NewTestWorkflowEnvironment()
	env.ExecuteWorkflow(workflowFn)
	s.True(env.IsWorkflowCompleted())
	s.NoError(env.GetWorkflowError())
}

func (s *WorkflowTestSuiteUnitTest) Test_GetVersion() {
	oldActivity := func(ctx context.Context, msg string) (string, error) {
		return "hello" + "_" + msg, nil
	}
	newActivity := func(ctx context.Context, msg string) (string, error) {
		return "hello" + "_" + msg, nil
	}
	workflowFn := func(ctx Context) error {
		ctx = WithActivityOptions(ctx, s.activityOptions)
		var f Future
		v := GetVersion(ctx, "test_change_id", DefaultVersion, 2)
		if v == DefaultVersion {
			f = ExecuteActivity(ctx, oldActivity, "ols_msg")
		} else {
			f = ExecuteActivity(ctx, newActivity, "new_msg")
		}
		err := f.Get(ctx, nil) // wait for result
		return err
	}

	RegisterWorkflow(workflowFn)
	RegisterActivity(oldActivity)
	RegisterActivity(newActivity)
	env := s.NewTestWorkflowEnvironment()
	env.OnActivity(newActivity, mock.Anything, "new_msg").Return("hello new_mock_msg", nil).Once()
	env.ExecuteWorkflow(workflowFn)

	s.True(env.IsWorkflowCompleted())
	s.Nil(env.GetWorkflowError())
	env.AssertExpectations(s.T())
}

func (s *WorkflowTestSuiteUnitTest) Test_ActivityWithThriftTypes() {
	actualValues := []string{}
	retVal := &shared.WorkflowExecution{WorkflowId: common.StringPtr("retwID2"), RunId: common.StringPtr("retrID2")}

	// Passing one argument
	activitySingleFn := func(ctx context.Context, wf *shared.WorkflowExecution) (*shared.WorkflowExecution, error) {
		actualValues = append(actualValues, wf.GetWorkflowId())
		actualValues = append(actualValues, wf.GetRunId())
		return retVal, nil
	}
	RegisterActivity(activitySingleFn)

	input := &shared.WorkflowExecution{WorkflowId: common.StringPtr("wID1"), RunId: common.StringPtr("rID1")}
	env := s.NewTestActivityEnvironment()
	blob, err := env.ExecuteActivity(activitySingleFn, input)
	s.NoError(err)
	var ret *shared.WorkflowExecution
	blob.Get(&ret)
	s.Equal(retVal, ret)

	// Passing more than one argument
	activityDoubleArgFn := func(ctx context.Context, wf *shared.WorkflowExecution, t *shared.WorkflowType) (*shared.WorkflowExecution, error) {
		actualValues = append(actualValues, wf.GetWorkflowId())
		actualValues = append(actualValues, wf.GetRunId())
		actualValues = append(actualValues, t.GetName())
		return retVal, nil
	}
	RegisterActivity(activityDoubleArgFn)

	input = &shared.WorkflowExecution{WorkflowId: common.StringPtr("wID2"), RunId: common.StringPtr("rID3")}
	wt := &shared.WorkflowType{Name: common.StringPtr("wType")}
	env = s.NewTestActivityEnvironment()
	blob, err = env.ExecuteActivity(activityDoubleArgFn, input, wt)
	s.NoError(err)
	blob.Get(&ret)
	s.Equal(retVal, ret)

	expectedValues := []string{
		"wID1",
		"rID1",
		"wID2",
		"rID3",
		"wType",
	}
	s.EqualValues(expectedValues, actualValues)
}

func (s *WorkflowTestSuiteUnitTest) Test_ActivityRegistration() {
	activityFn := func(msg string) (string, error) {
		return msg, nil
	}
	activityAlias := "some-random-activity-alias"

	RegisterActivityWithOptions(activityFn, RegisterActivityOptions{Name: activityAlias})
	env := s.NewTestActivityEnvironment()
	input := "some random input"

	encodedValue, err := env.ExecuteActivity(activityFn, input)
	s.NoError(err)
	output := ""
	encodedValue.Get(&output)
	s.Equal(input, output)

	encodedValue, err = env.ExecuteActivity(activityAlias, input)
	s.NoError(err)
	output = ""
	encodedValue.Get(&output)
	s.Equal(input, output)
}

func (s *WorkflowTestSuiteUnitTest) Test_WorkflowRegistration() {
	workflowFn := func(ctx Context) error {
		return nil
	}
	workflowAlias := "some-random-workflow-alias"

	RegisterWorkflowWithOptions(workflowFn, RegisterWorkflowOptions{Name: workflowAlias})
	env := s.NewTestWorkflowEnvironment()

	env.ExecuteWorkflow(workflowFn)
	env.ExecuteWorkflow(workflowAlias)
}

func (s *WorkflowTestSuiteUnitTest) Test_ActivityFriendlyName() {
	activityFn := func(msg string) (string, error) {
		return "hello_" + msg, nil
	}

	workflowFn := func(ctx Context) error {
		ctx = WithActivityOptions(ctx, s.activityOptions)
		var result string
		err := ExecuteActivity(ctx, activityFn, "friendly_name").Get(ctx, &result)
		if err != nil {
			return err
		}
		err = ExecuteActivity(ctx, "foo", "friendly_name").Get(ctx, &result)
		return err
	}

	RegisterActivityWithOptions(activityFn, RegisterActivityOptions{Name: "foo"})
	RegisterWorkflow(workflowFn)
	env := s.NewTestWorkflowEnvironment()
	var called []string
	env.SetOnActivityStartedListener(func(activityInfo *ActivityInfo, ctx context.Context, args encoded.Values) {
		called = append(called, activityInfo.ActivityType.Name)
	})

	env.ExecuteWorkflow(workflowFn)

	s.True(env.IsWorkflowCompleted())
	s.NoError(env.GetWorkflowError())
	s.Equal(2, len(called))
	s.Equal("foo", called[0])
	s.Equal("foo", called[1])
}

func (s *WorkflowTestSuiteUnitTest) Test_WorkflowFriendlyName() {

	workflowFn := func(ctx Context) error {
		cwo := ChildWorkflowOptions{ExecutionStartToCloseTimeout: time.Hour /* this is currently ignored by test suite */}
		ctx = WithChildWorkflowOptions(ctx, cwo)
		var result string
		err := ExecuteChildWorkflow(ctx, testWorkflowHello).Get(ctx, &result)
		if err != nil {
			return err
		}
		err = ExecuteChildWorkflow(ctx, "testWorkflowHello").Get(ctx, &result)
		return err
	}

	RegisterWorkflow(workflowFn)
	env := s.NewTestWorkflowEnvironment()
	var called []string
	env.SetOnChildWorkflowStartedListener(func(workflowInfo *WorkflowInfo, ctx Context, args encoded.Values) {
		called = append(called, workflowInfo.WorkflowType.Name)
	})

	env.ExecuteWorkflow(workflowFn)

	s.True(env.IsWorkflowCompleted())
	s.NoError(env.GetWorkflowError())
	s.Equal(2, len(called))
	s.Equal("testWorkflowHello", called[0])
	s.Equal("testWorkflowHello", called[1])
}

func (s *WorkflowTestSuiteUnitTest) Test_ActivityFullyQualifiedName() {
	// TODO (madhu): Add this back once test workflow environment is able to handle panics gracefully
	// Right now, the panic happens in a different goroutine and there is no way to catch it
	s.T().Skip()
	workflowFn := func(ctx Context) error {
		ctx = WithActivityOptions(ctx, s.activityOptions)
		var result string
		fut := ExecuteActivity(ctx, getFunctionName(testActivityHello), "friendly_name")
		err := fut.Get(ctx, &result)
		return err
	}

	RegisterWorkflow(workflowFn)
	env := s.NewTestWorkflowEnvironment()
	env.ExecuteWorkflow(workflowFn)
	s.False(env.IsWorkflowCompleted())
	s.Contains(env.GetWorkflowError().Error(), "Unable to find activityType")
}

func (s *WorkflowTestSuiteUnitTest) Test_WorkflowFullyQualifiedName() {
	defer func() {
		if r := recover(); r != nil {
			s.Contains(r.(error).Error(), "Unable to find workflow type")
		}
	}()
	env := s.NewTestWorkflowEnvironment()
	env.ExecuteWorkflow(getFunctionName(testWorkflowHello))
	s.Fail("Should have panic'ed at ExecuteWorkflow")
}

func (s *WorkflowTestSuiteUnitTest) Test_QueryWorkflow() {
	queryType := "state"
	stateWaitSignal, stateWaitActivity, stateDone := "wait for signal", "wait for activity", "done"
	workflowFn := func(ctx Context) error {
		var state string
		err := SetQueryHandler(ctx, queryType, func() (string, error) {
			return state, nil
		})
		if err != nil {
			return err
		}

		state = stateWaitSignal
		var signalData string
		GetSignalChannel(ctx, "query-signal").Receive(ctx, &signalData)

		state = stateWaitActivity
		ctx = WithActivityOptions(ctx, s.activityOptions)
		err = ExecuteActivity(ctx, testActivityHello, "mock_delay").Get(ctx, nil)
		if err != nil {
			return err
		}
		state = stateDone
		return err
	}
	RegisterWorkflow(workflowFn)

	env := s.NewTestWorkflowEnvironment()
	verifyStateWithQuery := func(expected string) {
		encodedValue, err := env.QueryWorkflow(queryType)
		s.NoError(err)
		var state string
		err = encodedValue.Get(&state)
		s.NoError(err)
		s.Equal(expected, state)
	}
	env.RegisterDelayedCallback(func() {
		verifyStateWithQuery(stateWaitSignal)
		env.SignalWorkflow("query-signal", "hello-query")
	}, time.Hour)
	env.OnActivity(testActivityHello, mock.Anything, mock.Anything).After(time.Hour).Return("hello_mock", nil)
	env.SetOnActivityStartedListener(func(activityInfo *ActivityInfo, ctx context.Context, args encoded.Values) {
		verifyStateWithQuery(stateWaitActivity)
	})
	env.ExecuteWorkflow(workflowFn)

	s.True(env.IsWorkflowCompleted())
	s.NoError(env.GetWorkflowError())
	env.AssertExpectations(s.T())
	verifyStateWithQuery(stateDone)
}

func (s *WorkflowTestSuiteUnitTest) Test_WorkflowWithLocalActivity() {
	localActivityFn := func(ctx context.Context, name string) (string, error) {
		return "hello " + name, nil
	}

	workflowFn := func(ctx Context) (string, error) {
		ctx = WithLocalActivityOptions(ctx, s.localActivityOptions)
		var result string
		f := ExecuteLocalActivity(ctx, localActivityFn, "local_activity")
		err := f.Get(ctx, &result)
		return result, err
	}

	RegisterWorkflow(workflowFn)
	env := s.NewTestWorkflowEnvironment()
	env.ExecuteWorkflow(workflowFn)
	s.True(env.IsWorkflowCompleted())
	s.NoError(env.GetWorkflowError())
	var result string
	err := env.GetWorkflowResult(&result)
	s.NoError(err)
	s.Equal("hello local_activity", result)
}

func (s *WorkflowTestSuiteUnitTest) Test_LocalActivity() {
	localActivityFn := func(ctx context.Context, name string) (string, error) {
		return "hello " + name, nil
	}

	env := s.NewTestActivityEnvironment()
	result, err := env.ExecuteLocalActivity(localActivityFn, "local_activity")
	s.NoError(err)
	var laResult string
	err = result.Get(&laResult)
	s.NoError(err)
	s.Equal("hello local_activity", laResult)
}

func (s *WorkflowTestSuiteUnitTest) Test_WorkflowLocalActivityWithMockAndListeners() {
	localActivityFn := func(ctx context.Context, name string) (string, error) {
		return "hello " + name, nil
	}

	cancelledLocalActivityFn := func() error {
		time.Sleep(time.Second)
		return nil
	}

	workflowFn := func(ctx Context) (string, error) {
		ctx = WithLocalActivityOptions(ctx, s.localActivityOptions)
		var result string
		f := ExecuteLocalActivity(ctx, localActivityFn, "local_activity")
		ctx2, cancel := WithCancel(ctx)
		f2 := ExecuteLocalActivity(ctx2, cancelledLocalActivityFn)

		NewSelector(ctx).AddFuture(f, func(f Future) {
			cancel()
		}).AddFuture(f2, func(f Future) {

		}).Select(ctx)

		err2 := f2.Get(ctx, nil)
		if _, ok := err2.(*CanceledError); !ok {
			return "", err2
		}

		err := f.Get(ctx, &result)
		return result, err
	}

	RegisterWorkflow(workflowFn)
	env := s.NewTestWorkflowEnvironment()
	env.OnActivity(localActivityFn, mock.Anything, "local_activity").Return("hello mock", nil).Once()
	var startedCount, completedCount, canceledCount int
	env.SetOnLocalActivityStartedListener(func(activityInfo *ActivityInfo, ctx context.Context, args []interface{}) {
		startedCount++
	})

	env.SetOnLocalActivityCompletedListener(func(activityInfo *ActivityInfo, result encoded.Value, err error) {
		s.NoError(err)
		var resultValue string
		err = result.Get(&resultValue)
		s.NoError(err)
		s.Equal("hello mock", resultValue)
		completedCount++
	})

	env.SetOnLocalActivityCanceledListener(func(activityInfo *ActivityInfo) {
		canceledCount++
	})

	env.ExecuteWorkflow(workflowFn)
	env.AssertExpectations(s.T())
	s.Equal(2, startedCount)
	s.Equal(1, completedCount)
	s.Equal(1, canceledCount)
	s.True(env.IsWorkflowCompleted())
	s.NoError(env.GetWorkflowError())
	var result string
	err := env.GetWorkflowResult(&result)
	s.NoError(err)
	s.Equal("hello mock", result)
}

func (s *WorkflowTestSuiteUnitTest) Test_SignalChildWorkflow() {
	// This test will send signal from parent to child, and then child will send back signal to ack. No mock is needed.
	signalName := "test-signal-name"
	signalData := "test-signal-data"
	childWorkflowFn := func(ctx Context, parentExec WorkflowExecution) (string, error) {
		var data string
		GetSignalChannel(ctx, signalName).Receive(ctx, &data)

		err := SignalExternalWorkflow(ctx, parentExec.ID, parentExec.RunID, signalName, data+"-received").Get(ctx, nil)
		if err != nil {
			return "", err
		}

		return data + "-processed", nil
	}

	workflowFn := func(ctx Context) error {
		cwo := ChildWorkflowOptions{
			ExecutionStartToCloseTimeout: time.Minute,
			Domain: "test-domain",
		}
		ctx = WithChildWorkflowOptions(ctx, cwo)
		childFuture := ExecuteChildWorkflow(ctx, childWorkflowFn, GetWorkflowInfo(ctx).WorkflowExecution)

		// send signal to child workflow
		signalFuture := childFuture.SignalChildWorkflow(ctx, signalName, signalData)
		if err := signalFuture.Get(ctx, nil); err != nil {
			return err
		}

		// receiving ack signal from child
		c := GetSignalChannel(ctx, signalName)
		var ackMsg string
		c.Receive(ctx, &ackMsg)
		s.Equal(signalData+"-received", ackMsg)

		var childResult string
		if err := childFuture.Get(ctx, &childResult); err != nil {
			return err
		}

		s.Equal(signalData+"-processed", childResult)
		return nil
	}

	RegisterWorkflow(childWorkflowFn)
	RegisterWorkflow(workflowFn)
	env := s.NewTestWorkflowEnvironment()
	env.ExecuteWorkflow(workflowFn)
	s.True(env.IsWorkflowCompleted())
	s.NoError(env.GetWorkflowError())
}

func (s *WorkflowTestSuiteUnitTest) Test_SignalExternalWorkflow() {
	signalName := "test-signal-name"
	signalData := "test-signal-data"
	workflowFn := func(ctx Context) error {
		// set domain to be more specific
		ctx = WithWorkflowDomain(ctx, "test-domain")
		f1 := SignalExternalWorkflow(ctx, "test-workflow-id1", "test-runid1", signalName, signalData)
		f2 := SignalExternalWorkflow(ctx, "test-workflow-id2", "test-runid2", signalName, signalData)
		f3 := SignalExternalWorkflow(ctx, "test-workflow-id3", "test-runid3", signalName, signalData)

		// signal1 succeed
		err1 := f1.Get(ctx, nil)
		if err1 != nil {
			return err1
		}

		// signal2 failed
		err2 := f2.Get(ctx, nil)
		if err2 == nil {
			return errors.New("signal2 should fail")
		}

		// signal3 succeed with delay
		t := NewTimer(ctx, time.Second*30)
		timerFired, signalSend := false, false

		NewSelector(ctx).AddFuture(t, func(f Future) {
			timerFired = true
		}).AddFuture(f3, func(f Future) {
			signalSend = true
		}).Select(ctx)

		// verify that timer fired first because the signal will delay 1 minute
		s.True(timerFired)
		s.False(signalSend)

		err3 := f3.Get(ctx, nil)
		if err3 != nil {
			return err3
		}

		return nil
	}

	RegisterWorkflow(workflowFn)
	env := s.NewTestWorkflowEnvironment()

	// signal1 should succeed
	env.OnSignalExternalWorkflow("test-domain", "test-workflow-id1", "test-runid1", signalName, signalData).Return(nil).Once()

	// signal2 should fail
	env.OnSignalExternalWorkflow("test-domain", "test-workflow-id2", "test-runid2", signalName, signalData).Return(
		func(domainName, workflowID, runID, signalName string, arg interface{}) error {
			return errors.New("unknown external workflow")
		}).Once()

	// signal3 should succeed with delay, mock match exactly the parameters
	env.OnSignalExternalWorkflow("test-domain", "test-workflow-id3", "test-runid3", signalName, signalData).After(time.Minute).Return(nil).Once()

	env.ExecuteWorkflow(workflowFn)
	env.AssertExpectations(s.T())
	s.True(env.IsWorkflowCompleted())
	s.NoError(env.GetWorkflowError())
}

<<<<<<< HEAD
func (s *WorkflowTestSuiteUnitTest) Test_CancelChildWorkflow() {
	childWorkflowFn := func(ctx Context) error {
		var err error
		selector := NewSelector(ctx)
		timer := NewTimer(ctx, 10*time.Second)
		selector.AddFuture(timer, func(f Future) {
			err = f.Get(ctx, nil)
		}).Select(ctx)

		fmt.Println("####")
		fmt.Println(err)
		fmt.Println("####")
		return err
	}

	workflowFn := func(ctx Context) error {

		cwo := ChildWorkflowOptions{
			Domain: "test-domain",
			ExecutionStartToCloseTimeout: time.Minute,
		}

		childCtx := WithChildWorkflowOptions(ctx, cwo)
		childCtx, cancel := WithCancel(childCtx)
		childFuture := ExecuteChildWorkflow(childCtx, childWorkflowFn)
		Sleep(ctx, 2*time.Second)
		cancel()

		err := childFuture.Get(childCtx, nil)
		if _, ok := err.(*CanceledError); !ok {
			return fmt.Errorf("Cancel child workflow should receive CanceledError, instead got: %v", err)
		}
		return nil
	}

	RegisterWorkflow(childWorkflowFn)
	RegisterWorkflow(workflowFn)
	env := s.NewTestWorkflowEnvironment()
	env.ExecuteWorkflow(workflowFn)
	s.True(env.IsWorkflowCompleted())
	s.NoError(env.GetWorkflowError())
}

func (s *WorkflowTestSuiteUnitTest) Test_CancelExternalWorkflow() {
	workflowFn := func(ctx Context) error {
		// set domain to be more specific
		ctx = WithWorkflowDomain(ctx, "test-domain")
		f1 := RequestCancelExternalWorkflow(ctx, "test-workflow-id1", "test-runid1")
		f2 := RequestCancelExternalWorkflow(ctx, "test-workflow-id2", "test-runid2")

		// cancellation 1 succeed
		err1 := f1.Get(ctx, nil)
		if err1 != nil {
			return err1
		}

		// cancellation 2 failed
		err2 := f2.Get(ctx, nil)
		if err2 == nil {
			return errors.New("cancellation 2 should fail")
		}

		return nil
=======
func (s *WorkflowTestSuiteUnitTest) Test_DisconnectedContext() {
	childWorkflowFn := func(ctx Context) (string, error) {
		err := NewTimer(ctx, time.Minute*10).Get(ctx, nil)
		if _, ok := err.(*CanceledError); ok {
			dCtx, _ := NewDisconnectedContext(ctx)
			dCtx = WithActivityOptions(dCtx, s.activityOptions)
			var cleanupResult string
			err := ExecuteActivity(dCtx, testActivityHello, "cleanup").Get(dCtx, &cleanupResult)
			return cleanupResult, err
		}

		// unexpected
		return "", errors.New("should not reach here")
	}

	workflowFn := func(ctx Context) (string, error) {
		cwo := ChildWorkflowOptions{
			ExecutionStartToCloseTimeout: time.Hour,
			WaitForCancellation:          true,
		}
		ctx = WithChildWorkflowOptions(ctx, cwo)
		childCtx, cancelChild := WithCancel(ctx)
		childFuture := ExecuteChildWorkflow(childCtx, childWorkflowFn) // execute child workflow which in turn execute another child
		NewSelector(ctx).AddFuture(childFuture, func(f Future) {
			s.Fail("f1 should not complete before t1")
		}).AddFuture(NewTimer(ctx, time.Minute), func(f Future) {
			cancelChild() // child workflow takes too long, cancel child workflow
		}).Select(ctx)

		var result string
		err := childFuture.Get(childCtx, &result)
		return result, err
	}

	RegisterWorkflow(workflowFn)
	RegisterWorkflow(childWorkflowFn)

	env := s.NewTestWorkflowEnvironment()
	env.ExecuteWorkflow(workflowFn)

	s.True(env.IsWorkflowCompleted())
	s.NoError(env.GetWorkflowError())
	var workflowResult string
	err := env.GetWorkflowResult(&workflowResult)
	s.NoError(err)
	s.Equal("hello_cleanup", workflowResult)
}

func (s *WorkflowTestSuiteUnitTest) Test_WorkflowIDReusePolicy() {
	workflowFn := func(ctx Context) (string, error) {
		cwo := ChildWorkflowOptions{
			ExecutionStartToCloseTimeout: time.Minute,
			WorkflowID:                   "test-child-workflow-id",
			WorkflowIDReusePolicy:        WorkflowIDReusePolicyRejectDuplicate,
		}
		ctx = WithChildWorkflowOptions(ctx, cwo)
		var helloWorkflowResult string
		f := ExecuteChildWorkflow(ctx, testWorkflowHello)
		err := f.GetChildWorkflowExecution().Get(ctx, nil)
		s.NoError(err)
		err = f.Get(ctx, &helloWorkflowResult)
		s.NoError(err)

		// start child with duplicate workflow id, but with policy that won't allow duplicate
		f = ExecuteChildWorkflow(ctx, testWorkflowHello)
		err = f.GetChildWorkflowExecution().Get(ctx, nil)
		s.Error(err)
		err = f.Get(ctx, &helloWorkflowResult)
		s.Error(err)

		// now with policy allow duplicate
		cwo.WorkflowIDReusePolicy = WorkflowIDReusePolicyAllowDuplicate
		ctx = WithChildWorkflowOptions(ctx, cwo)
		f = ExecuteChildWorkflow(ctx, testWorkflowHello)
		err = f.GetChildWorkflowExecution().Get(ctx, nil)
		s.NoError(err)
		err = f.Get(ctx, &helloWorkflowResult)
		s.NoError(err)

		return helloWorkflowResult, nil
>>>>>>> 9ec7b2a3
	}

	RegisterWorkflow(workflowFn)
	env := s.NewTestWorkflowEnvironment()
<<<<<<< HEAD

	// cancellation 1 should succeed
	env.OnRequestCancelExternalWorkflow("test-domain", "test-workflow-id1", "test-runid1").Return(nil).Once()

	// cancellation 2 should fail
	env.OnRequestCancelExternalWorkflow("test-domain", "test-workflow-id2", "test-runid2").Return(
		func(domainName, workflowID, runID string) error {
			return errors.New("unknown external workflow")
		}).Once()

	env.ExecuteWorkflow(workflowFn)
	env.AssertExpectations(s.T())
	s.True(env.IsWorkflowCompleted())
	s.NoError(env.GetWorkflowError())
=======
	env.ExecuteWorkflow(workflowFn)
	var actualResult string
	s.NoError(env.GetWorkflowResult(&actualResult))
	s.Equal("hello_world", actualResult)
>>>>>>> 9ec7b2a3
}<|MERGE_RESOLUTION|>--- conflicted
+++ resolved
@@ -1364,7 +1364,6 @@
 	s.NoError(env.GetWorkflowError())
 }
 
-<<<<<<< HEAD
 func (s *WorkflowTestSuiteUnitTest) Test_CancelChildWorkflow() {
 	childWorkflowFn := func(ctx Context) error {
 		var err error
@@ -1428,7 +1427,26 @@
 		}
 
 		return nil
-=======
+	}
+
+	RegisterWorkflow(workflowFn)
+	env := s.NewTestWorkflowEnvironment()
+
+	// cancellation 1 should succeed
+	env.OnRequestCancelExternalWorkflow("test-domain", "test-workflow-id1", "test-runid1").Return(nil).Once()
+
+	// cancellation 2 should fail
+	env.OnRequestCancelExternalWorkflow("test-domain", "test-workflow-id2", "test-runid2").Return(
+		func(domainName, workflowID, runID string) error {
+			return errors.New("unknown external workflow")
+		}).Once()
+
+	env.ExecuteWorkflow(workflowFn)
+	env.AssertExpectations(s.T())
+	s.True(env.IsWorkflowCompleted())
+	s.NoError(env.GetWorkflowError())
+}
+
 func (s *WorkflowTestSuiteUnitTest) Test_DisconnectedContext() {
 	childWorkflowFn := func(ctx Context) (string, error) {
 		err := NewTimer(ctx, time.Minute*10).Get(ctx, nil)
@@ -1509,30 +1527,12 @@
 		s.NoError(err)
 
 		return helloWorkflowResult, nil
->>>>>>> 9ec7b2a3
-	}
-
-	RegisterWorkflow(workflowFn)
-	env := s.NewTestWorkflowEnvironment()
-<<<<<<< HEAD
-
-	// cancellation 1 should succeed
-	env.OnRequestCancelExternalWorkflow("test-domain", "test-workflow-id1", "test-runid1").Return(nil).Once()
-
-	// cancellation 2 should fail
-	env.OnRequestCancelExternalWorkflow("test-domain", "test-workflow-id2", "test-runid2").Return(
-		func(domainName, workflowID, runID string) error {
-			return errors.New("unknown external workflow")
-		}).Once()
-
-	env.ExecuteWorkflow(workflowFn)
-	env.AssertExpectations(s.T())
-	s.True(env.IsWorkflowCompleted())
-	s.NoError(env.GetWorkflowError())
-=======
+	}
+
+	RegisterWorkflow(workflowFn)
+	env := s.NewTestWorkflowEnvironment()
 	env.ExecuteWorkflow(workflowFn)
 	var actualResult string
 	s.NoError(env.GetWorkflowResult(&actualResult))
 	s.Equal("hello_world", actualResult)
->>>>>>> 9ec7b2a3
 }