// Copyright (c) 2017 Uber Technologies, Inc.
//
// Permission is hereby granted, free of charge, to any person obtaining a copy
// of this software and associated documentation files (the "Software"), to deal
// in the Software without restriction, including without limitation the rights
// to use, copy, modify, merge, publish, distribute, sublicense, and/or sell
// copies of the Software, and to permit persons to whom the Software is
// furnished to do so, subject to the following conditions:
//
// The above copyright notice and this permission notice shall be included in
// all copies or substantial portions of the Software.
//
// THE SOFTWARE IS PROVIDED "AS IS", WITHOUT WARRANTY OF ANY KIND, EXPRESS OR
// IMPLIED, INCLUDING BUT NOT LIMITED TO THE WARRANTIES OF MERCHANTABILITY,
// FITNESS FOR A PARTICULAR PURPOSE AND NONINFRINGEMENT. IN NO EVENT SHALL THE
// AUTHORS OR COPYRIGHT HOLDERS BE LIABLE FOR ANY CLAIM, DAMAGES OR OTHER
// LIABILITY, WHETHER IN AN ACTION OF CONTRACT, TORT OR OTHERWISE, ARISING FROM,
// OUT OF OR IN CONNECTION WITH THE SOFTWARE OR THE USE OR OTHER DEALINGS IN
// THE SOFTWARE.

package cadence

const (
<<<<<<< HEAD
	tagActivityID    = "ActivityID"
	tagActivityType  = "ActivityType"
	tagDomain        = "Domain"
	tagEventID       = "EventID"
	tagEventType     = "EventType"
	tagRoutineID     = "routineID"
	tagRunID         = "RunID"
	tagTaskList      = "TaskList"
	tagTimerID       = "TimerID"
	tagWorkflowID    = "WorkflowID"
	tagWorkflowType  = "WorkflowType"
	tagWorkerID      = "WorkerID"
	tagWorkerType    = "WorkerType"
	tagSideEffectID  = "SideEffectID"
	tagComponentName = "ComponentName"
	tagVersion       = "Version"
=======
	tagActivityID      = "ActivityID"
	tagActivityType    = "ActivityType"
	tagDomain          = "Domain"
	tagEventID         = "EventID"
	tagEventType       = "EventType"
	tagRoutineID       = "routineID"
	tagRunID           = "RunID"
	tagTaskList        = "TaskList"
	tagTimerID         = "TimerID"
	tagWorkflowID      = "WorkflowID"
	tagWorkflowType    = "WorkflowType"
	tagWorkerID        = "WorkerID"
	tagWorkerType      = "WorkerType"
	tagSideEffectID    = "SideEffectID"
	tagMarkerName      = "MarkerName"
	tagChildWorkflowID = "ChildWorkflowID"
>>>>>>> ba6a0888
)<|MERGE_RESOLUTION|>--- conflicted
+++ resolved
@@ -21,24 +21,6 @@
 package cadence
 
 const (
-<<<<<<< HEAD
-	tagActivityID    = "ActivityID"
-	tagActivityType  = "ActivityType"
-	tagDomain        = "Domain"
-	tagEventID       = "EventID"
-	tagEventType     = "EventType"
-	tagRoutineID     = "routineID"
-	tagRunID         = "RunID"
-	tagTaskList      = "TaskList"
-	tagTimerID       = "TimerID"
-	tagWorkflowID    = "WorkflowID"
-	tagWorkflowType  = "WorkflowType"
-	tagWorkerID      = "WorkerID"
-	tagWorkerType    = "WorkerType"
-	tagSideEffectID  = "SideEffectID"
-	tagComponentName = "ComponentName"
-	tagVersion       = "Version"
-=======
 	tagActivityID      = "ActivityID"
 	tagActivityType    = "ActivityType"
 	tagDomain          = "Domain"
@@ -53,7 +35,8 @@
 	tagWorkerID        = "WorkerID"
 	tagWorkerType      = "WorkerType"
 	tagSideEffectID    = "SideEffectID"
+	tagComponentName   = "ComponentName"
+	tagVersion         = "Version"
 	tagMarkerName      = "MarkerName"
 	tagChildWorkflowID = "ChildWorkflowID"
->>>>>>> ba6a0888
 )