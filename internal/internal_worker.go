// Copyright (c) 2017 Uber Technologies, Inc.
//
// Permission is hereby granted, free of charge, to any person obtaining a copy
// of this software and associated documentation files (the "Software"), to deal
// in the Software without restriction, including without limitation the rights
// to use, copy, modify, merge, publish, distribute, sublicense, and/or sell
// copies of the Software, and to permit persons to whom the Software is
// furnished to do so, subject to the following conditions:
//
// The above copyright notice and this permission notice shall be included in
// all copies or substantial portions of the Software.
//
// THE SOFTWARE IS PROVIDED "AS IS", WITHOUT WARRANTY OF ANY KIND, EXPRESS OR
// IMPLIED, INCLUDING BUT NOT LIMITED TO THE WARRANTIES OF MERCHANTABILITY,
// FITNESS FOR A PARTICULAR PURPOSE AND NONINFRINGEMENT. IN NO EVENT SHALL THE
// AUTHORS OR COPYRIGHT HOLDERS BE LIABLE FOR ANY CLAIM, DAMAGES OR OTHER
// LIABILITY, WHETHER IN AN ACTION OF CONTRACT, TORT OR OTHERWISE, ARISING FROM,
// OUT OF OR IN CONNECTION WITH THE SOFTWARE OR THE USE OR OTHER DEALINGS IN
// THE SOFTWARE.

package internal

// All code in this file is private to the package.

import (
	"bytes"
	"context"
	"crypto/md5"
	"encoding/hex"
	"encoding/json"
	"errors"
	"fmt"
	"io"
	"os"
	"reflect"
	"runtime"
	"strconv"
	"strings"
	"sync"
	"time"

	"github.com/apache/thrift/lib/go/thrift"
<<<<<<< HEAD
	"github.com/pborman/uuid"
=======
	"github.com/opentracing/opentracing-go"
>>>>>>> 7e4ab293
	"github.com/uber-go/tally"
	"go.uber.org/cadence/.gen/go/cadence/workflowserviceclient"
	"go.uber.org/cadence/.gen/go/shared"
	"go.uber.org/cadence/encoded"
	"go.uber.org/cadence/internal/common"
	"go.uber.org/cadence/internal/common/backoff"
	"go.uber.org/cadence/internal/common/metrics"
	"go.uber.org/zap"
	"go.uber.org/zap/zapcore"
)

const (
	// Set to 2 pollers for now, can adjust later if needed. The typical RTT (round-trip time) is below 1ms within data
	// center. And the poll API latency is about 5ms. With 2 poller, we could achieve around 300~400 RPS.
	defaultConcurrentPollRoutineSize = 2

	defaultMaxConcurrentActivityExecutionSize = 1000   // Large concurrent activity execution size (1k)
	defaultWorkerActivitiesPerSecond          = 100000 // Large activity executions/sec (unlimited)

	defaultMaxConcurrentLocalActivityExecutionSize = 1000   // Large concurrent activity execution size (1k)
	defaultWorkerLocalActivitiesPerSecond          = 100000 // Large activity executions/sec (unlimited)

	defaultTaskListActivitiesPerSecond = 100000.0 // Large activity executions/sec (unlimited)

	defaultMaxConcurrentTaskExecutionSize = 1000   // hardcoded max task execution size.
	defaultWorkerTaskExecutionRate        = 100000 // Large task execution rate (unlimited)

	defaultPollerRate = 1000

	defaultMaxConcurrentSessionExecutionSize = 1000 // Large concurrent session execution size (1k)

	testTagsContextKey = "cadence-testTags"
)

// Assert that structs do indeed implement the interfaces
var _ Worker = (*aggregatedWorker)(nil)

type (
	// WorkflowWorker wraps the code for hosting workflow types.
	// And worker is mapped 1:1 with task list. If the user want's to poll multiple
	// task list names they might have to manage 'n' workers for 'n' task lists.
	workflowWorker struct {
		executionParameters workerExecutionParameters
		workflowService     workflowserviceclient.Interface
		domain              string
		poller              taskPoller // taskPoller to poll and process the tasks.
		worker              *baseWorker
		localActivityWorker *baseWorker
		identity            string
	}

	// ActivityWorker wraps the code for hosting activity types.
	// TODO: Worker doing heartbeating automatically while activity task is running
	activityWorker struct {
		executionParameters workerExecutionParameters
		workflowService     workflowserviceclient.Interface
		domain              string
		poller              taskPoller
		worker              *baseWorker
		identity            string
	}

	// sessionWorker wraps the code for hosting session creation, completion and
	// activities within a session. The creationWorker polls from a global tasklist,
	// while the activityWorker polls from a resource specific tasklist.
	sessionWorker struct {
		creationWorker Worker
		activityWorker Worker
	}

	// Worker overrides.
	workerOverrides struct {
		workflowTaskHandler WorkflowTaskHandler
		activityTaskHandler ActivityTaskHandler
	}

	// workerExecutionParameters defines worker configure/execution options.
	workerExecutionParameters struct {
		// Task list name to poll.
		TaskList string

		// Defines how many concurrent poll requests for the task list by this worker.
		ConcurrentPollRoutineSize int

		// Defines how many concurrent activity executions by this worker.
		ConcurrentActivityExecutionSize int

		// Defines rate limiting on number of activity tasks that can be executed per second per worker.
		WorkerActivitiesPerSecond float64

		// Defines how many concurrent decision task executions by this worker.
		ConcurrentDecisionTaskExecutionSize int

		// Defines rate limiting on number of decision tasks that can be executed per second per worker.
		WorkerDecisionTasksPerSecond float64

		// Defines how many concurrent local activity executions by this worker.
		ConcurrentLocalActivityExecutionSize int

		// Defines rate limiting on number of local activities that can be executed per second per worker.
		WorkerLocalActivitiesPerSecond float64

		// TaskListActivitiesPerSecond is the throttling limit for activity tasks controlled by the server
		TaskListActivitiesPerSecond float64

		// User can provide an identity for the debuggability. If not provided the framework has
		// a default option.
		Identity string

		MetricsScope tally.Scope

		Logger *zap.Logger

		// Enable logging in replay mode
		EnableLoggingInReplay bool

		// Context to store user provided key/value pairs
		UserContext context.Context

		// Context cancel function to cancel user context
		UserContextCancel context.CancelFunc

		// Disable sticky execution
		DisableStickyExecution bool

		StickyScheduleToStartTimeout time.Duration

		// NonDeterministicWorkflowPolicy is used for configuring how client's decision task handler deals with
		// mismatched history events (presumably arising from non-deterministic workflow definitions).
		NonDeterministicWorkflowPolicy NonDeterministicWorkflowPolicy

		DataConverter encoded.DataConverter

		// WorkerStopTimeout is the time delay before hard terminate worker
		WorkerStopTimeout time.Duration

		// WorkerStopChannel is a read only channel listen on worker close. The worker will close the channel before exit.
		WorkerStopChannel <-chan struct{}

		// SessionResourceID is a unique identifier of the resource the session will consume
		SessionResourceID string

		ContextPropagators []ContextPropagator

		Tracer opentracing.Tracer
	}

	// defaultDataConverter uses thrift encoder/decoder when possible, for everything else use json.
	defaultDataConverter struct{}
)

// newWorkflowWorker returns an instance of the workflow worker.
func newWorkflowWorker(
	service workflowserviceclient.Interface,
	domain string,
	params workerExecutionParameters,
	ppMgr pressurePointMgr,
	hostEnv *hostEnvImpl,
) Worker {
	return newWorkflowWorkerInternal(service, domain, params, ppMgr, nil, hostEnv)
}

func ensureRequiredParams(params *workerExecutionParameters) {
	if params.Identity == "" {
		params.Identity = getWorkerIdentity(params.TaskList)
	}
	if params.Logger == nil {
		// create default logger if user does not supply one.
		config := zap.NewProductionConfig()
		// set default time formatter to "2006-01-02T15:04:05.000Z0700"
		config.EncoderConfig.EncodeTime = zapcore.ISO8601TimeEncoder
		//config.Level.SetLevel(zapcore.DebugLevel)
		logger, _ := config.Build()
		params.Logger = logger
		params.Logger.Info("No logger configured for cadence worker. Created default one.")
	}
	if params.MetricsScope == nil {
		params.MetricsScope = tally.NoopScope
		params.Logger.Info("No metrics scope configured for cadence worker. Use NoopScope as default.")
	}
	if params.DataConverter == nil {
		params.DataConverter = getDefaultDataConverter()
		params.Logger.Info("No DataConverter configured for cadence worker. Use default one.")
	}
}

// verifyDomainExist does a DescribeDomain operation on the specified domain with backoff/retry
// It returns an error, if the server returns an EntityNotExist or BadRequest error
// On any other transient error, this method will just return success
func verifyDomainExist(client workflowserviceclient.Interface, domain string, logger *zap.Logger) error {
	ctx := context.Background()
	descDomainOp := func() error {
		tchCtx, cancel, opt := newChannelContext(ctx)
		defer cancel()
		_, err := client.DescribeDomain(tchCtx, &shared.DescribeDomainRequest{Name: &domain}, opt...)
		if err != nil {
			if _, ok := err.(*shared.EntityNotExistsError); ok {
				logger.Error("domain does not exist", zap.String("domain", domain), zap.Error(err))
				return err
			}
			if _, ok := err.(*shared.BadRequestError); ok {
				logger.Error("domain does not exist", zap.String("domain", domain), zap.Error(err))
				return err
			}
			// on any other error, just return true
			logger.Warn("unable to verify if domain exist", zap.String("domain", domain), zap.Error(err))
		}
		return nil
	}

	if len(domain) == 0 {
		return errors.New("domain cannot be empty")
	}

	// exponential backoff retry for upto a minute
	return backoff.Retry(ctx, descDomainOp, createDynamicServiceRetryPolicy(ctx), isServiceTransientError)
}

func newWorkflowWorkerInternal(
	service workflowserviceclient.Interface,
	domain string,
	params workerExecutionParameters,
	ppMgr pressurePointMgr,
	overrides *workerOverrides,
	hostEnv *hostEnvImpl,
) Worker {
	// Get a workflow task handler.
	ensureRequiredParams(&params)
	var taskHandler WorkflowTaskHandler
	if overrides != nil && overrides.workflowTaskHandler != nil {
		taskHandler = overrides.workflowTaskHandler
	} else {
		taskHandler = newWorkflowTaskHandler(domain, params, ppMgr, hostEnv)
	}
	return newWorkflowTaskWorkerInternal(taskHandler, service, domain, params)
}

func newWorkflowTaskWorkerInternal(
	taskHandler WorkflowTaskHandler,
	service workflowserviceclient.Interface,
	domain string,
	params workerExecutionParameters,
) Worker {
	ensureRequiredParams(&params)
	poller := newWorkflowTaskPoller(
		taskHandler,
		service,
		domain,
		params,
	)
	worker := newBaseWorker(baseWorkerOptions{
		pollerCount:       params.ConcurrentPollRoutineSize,
		pollerRate:        defaultPollerRate,
		maxConcurrentTask: params.ConcurrentDecisionTaskExecutionSize,
		maxTaskPerSecond:  params.WorkerDecisionTasksPerSecond,
		taskWorker:        poller,
		identity:          params.Identity,
		workerType:        "DecisionWorker",
		shutdownTimeout:   params.WorkerStopTimeout},
		params.Logger,
		params.MetricsScope,
		nil,
		nil,
	)

	// laTunnel is the glue that hookup 3 parts
	laTunnel := &localActivityTunnel{
		taskCh:   make(chan *localActivityTask, 1000),
		resultCh: make(chan interface{}),
	}

	// 1) workflow handler will send local activity task to laTunnel
	if handlerImpl, ok := taskHandler.(*workflowTaskHandlerImpl); ok {
		handlerImpl.laTunnel = laTunnel
	}

	// 2) local activity task poller will poll from laTunnel, and result will be pushed to laTunnel
	localActivityTaskPoller := newLocalActivityPoller(params, laTunnel)
	localActivityWorker := newBaseWorker(baseWorkerOptions{
		pollerCount:       1, // 1 poller (from local channel) is enough for local activity
		maxConcurrentTask: params.ConcurrentLocalActivityExecutionSize,
		maxTaskPerSecond:  params.WorkerLocalActivitiesPerSecond,
		taskWorker:        localActivityTaskPoller,
		identity:          params.Identity,
		workerType:        "LocalActivityWorker",
		shutdownTimeout:   params.WorkerStopTimeout},
		params.Logger,
		params.MetricsScope,
		nil,
		nil,
	)

	// 3) the result pushed to laTunnel will be send as task to workflow worker to process.
	worker.taskQueueCh = laTunnel.resultCh

	return &workflowWorker{
		executionParameters: params,
		workflowService:     service,
		poller:              poller,
		worker:              worker,
		localActivityWorker: localActivityWorker,
		identity:            params.Identity,
		domain:              domain,
	}
}

// Start the worker.
func (ww *workflowWorker) Start() error {
	err := verifyDomainExist(ww.workflowService, ww.domain, ww.worker.logger)
	if err != nil {
		return err
	}
	ww.localActivityWorker.Start()
	ww.worker.Start()
	return nil // TODO: propagate error
}

func (ww *workflowWorker) Run() error {
	err := verifyDomainExist(ww.workflowService, ww.domain, ww.worker.logger)
	if err != nil {
		return err
	}
	ww.localActivityWorker.Start()
	ww.worker.Run()
	return nil
}

// Shutdown the worker.
func (ww *workflowWorker) Stop() {
	ww.localActivityWorker.Stop()
	ww.worker.Stop()
}

func newSessionWorker(service workflowserviceclient.Interface,
	domain string,
	params workerExecutionParameters,
	overrides *workerOverrides,
	env *hostEnvImpl,
	maxConCurrentSessionExecutionSize int,
) Worker {
	if params.Identity == "" {
		params.Identity = getWorkerIdentity(params.TaskList)
	}
	// For now resourceID is hiden from user so we will always create a unique one for each worker.
	if params.SessionResourceID == "" {
		params.SessionResourceID = uuid.New()
	}
	sessionEnvironment := newSessionEnvironment(params.SessionResourceID, maxConCurrentSessionExecutionSize)

	creationTasklist := getCreationTasklist(params.TaskList)
	params.UserContext = context.WithValue(params.UserContext, sessionEnvironmentContextKey, sessionEnvironment)
	params.TaskList = sessionEnvironment.GetResourceSpecificTasklist()
	activityWorker := newActivityWorker(service, domain, params, overrides, env, nil)

	params.ConcurrentPollRoutineSize = 1
	params.TaskList = creationTasklist
	creationWorker := newActivityWorker(service, domain, params, overrides, env, sessionEnvironment.GetTokenBucket())

	return &sessionWorker{
		creationWorker: creationWorker,
		activityWorker: activityWorker,
	}
}

func (sw *sessionWorker) Start() error {
	err := sw.creationWorker.Start()
	if err != nil {
		return err
	}

	err = sw.activityWorker.Start()
	if err != nil {
		sw.creationWorker.Stop()
		return err
	}
	return nil
}

func (sw *sessionWorker) Run() error {
	err := sw.creationWorker.Start()
	if err != nil {
		return err
	}
	return sw.activityWorker.Run()
}

func (sw *sessionWorker) Stop() {
	sw.creationWorker.Stop()
	sw.activityWorker.Stop()
}

func newActivityWorker(
	service workflowserviceclient.Interface,
	domain string,
	params workerExecutionParameters,
	overrides *workerOverrides,
	env *hostEnvImpl,
	sessionTokenBucket *sessionTokenBucket,
) Worker {
	workerStopChannel := make(chan struct{}, 1)
	params.WorkerStopChannel = getReadOnlyChannel(workerStopChannel)
	ensureRequiredParams(&params)

	// Get a activity task handler.
	var taskHandler ActivityTaskHandler
	if overrides != nil && overrides.activityTaskHandler != nil {
		taskHandler = overrides.activityTaskHandler
	} else {
		taskHandler = newActivityTaskHandler(service, params, env)
	}
	return newActivityTaskWorker(taskHandler, service, domain, params, workerStopChannel, sessionTokenBucket)
}

func newActivityTaskWorker(
	taskHandler ActivityTaskHandler,
	service workflowserviceclient.Interface,
	domain string,
	workerParams workerExecutionParameters,
	workerStopCh chan struct{},
	sessionTokenBucket *sessionTokenBucket,
) (worker Worker) {
	ensureRequiredParams(&workerParams)

	poller := newActivityTaskPoller(
		taskHandler,
		service,
		domain,
		workerParams,
	)

	base := newBaseWorker(
		baseWorkerOptions{
			pollerCount:       workerParams.ConcurrentPollRoutineSize,
			pollerRate:        defaultPollerRate,
			maxConcurrentTask: workerParams.ConcurrentActivityExecutionSize,
			maxTaskPerSecond:  workerParams.WorkerActivitiesPerSecond,
			taskWorker:        poller,
			identity:          workerParams.Identity,
			workerType:        "ActivityWorker",
			shutdownTimeout:   workerParams.WorkerStopTimeout,
			userContextCancel: workerParams.UserContextCancel},
		workerParams.Logger,
		workerParams.MetricsScope,
		workerStopCh,
		sessionTokenBucket,
	)

	return &activityWorker{
		executionParameters: workerParams,
		workflowService:     service,
		worker:              base,
		poller:              poller,
		identity:            workerParams.Identity,
		domain:              domain,
	}
}

// Start the worker.
func (aw *activityWorker) Start() error {
	err := verifyDomainExist(aw.workflowService, aw.domain, aw.worker.logger)
	if err != nil {
		return err
	}
	aw.worker.Start()
	return nil // TODO: propagate errors
}

// Run the worker.
func (aw *activityWorker) Run() error {
	err := verifyDomainExist(aw.workflowService, aw.domain, aw.worker.logger)
	if err != nil {
		return err
	}
	aw.worker.Run()
	return nil
}

// Shutdown the worker.
func (aw *activityWorker) Stop() {
	aw.worker.Stop()
}

// hostEnvImpl is the implementation of hostEnv
type hostEnvImpl struct {
	sync.Mutex
	workflowFuncMap  map[string]interface{}
	workflowAliasMap map[string]string
	activityFuncMap  map[string]activity
	activityAliasMap map[string]string
}

func (th *hostEnvImpl) RegisterWorkflow(af interface{}) error {
	return th.RegisterWorkflowWithOptions(af, RegisterWorkflowOptions{})
}

func (th *hostEnvImpl) RegisterWorkflowWithOptions(
	af interface{},
	options RegisterWorkflowOptions,
) error {
	// Validate that it is a function
	fnType := reflect.TypeOf(af)
	if err := validateFnFormat(fnType, true); err != nil {
		return err
	}
	fnName := getFunctionName(af)
	alias := options.Name
	registerName := fnName
	if len(alias) > 0 {
		registerName = alias
	}
	// Check if already registered
	if _, ok := th.getWorkflowFn(registerName); ok {
		return fmt.Errorf("workflow name \"%v\" is already registered", registerName)
	}
	th.addWorkflowFn(registerName, af)
	if len(alias) > 0 {
		th.addWorkflowAlias(fnName, alias)
	}
	return nil
}

func (th *hostEnvImpl) RegisterActivity(af interface{}) error {
	return th.RegisterActivityWithOptions(af, RegisterActivityOptions{})
}

func (th *hostEnvImpl) RegisterActivityWithOptions(
	af interface{},
	options RegisterActivityOptions,
) error {
	// Validate that it is a function
	fnType := reflect.TypeOf(af)
	if err := validateFnFormat(fnType, false); err != nil {
		return err
	}
	fnName := getFunctionName(af)
	alias := options.Name
	registerName := fnName
	if len(alias) > 0 {
		registerName = alias
	}
	// Check if already registered
	if _, ok := th.getActivityFn(registerName); ok {
		return fmt.Errorf("activity type \"%v\" is already registered", registerName)
	}
	th.addActivityFn(registerName, af)
	if len(alias) > 0 {
		th.addActivityAlias(fnName, alias)
	}
	return nil
}

func (th *hostEnvImpl) addWorkflowAlias(fnName string, alias string) {
	th.Lock()
	defer th.Unlock()
	th.workflowAliasMap[fnName] = alias
}

func (th *hostEnvImpl) getWorkflowAlias(fnName string) (string, bool) {
	th.Lock()
	defer th.Unlock()
	alias, ok := th.workflowAliasMap[fnName]
	return alias, ok
}

func (th *hostEnvImpl) addWorkflowFn(fnName string, wf interface{}) {
	th.Lock()
	defer th.Unlock()
	th.workflowFuncMap[fnName] = wf
}

func (th *hostEnvImpl) getWorkflowFn(fnName string) (interface{}, bool) {
	th.Lock()
	defer th.Unlock()
	fn, ok := th.workflowFuncMap[fnName]
	return fn, ok
}

func (th *hostEnvImpl) getRegisteredWorkflowTypes() []string {
	th.Lock()
	defer th.Unlock()
	var r []string
	for t := range th.workflowFuncMap {
		r = append(r, t)
	}
	return r
}

func (th *hostEnvImpl) addActivityAlias(fnName string, alias string) {
	th.Lock()
	defer th.Unlock()
	th.activityAliasMap[fnName] = alias
}

func (th *hostEnvImpl) getActivityAlias(fnName string) (string, bool) {
	th.Lock()
	defer th.Unlock()
	alias, ok := th.activityAliasMap[fnName]
	return alias, ok
}

func (th *hostEnvImpl) addActivity(fnName string, a activity) {
	th.Lock()
	defer th.Unlock()
	th.activityFuncMap[fnName] = a
}

func (th *hostEnvImpl) addActivityFn(fnName string, af interface{}) {
	th.addActivity(fnName, &activityExecutor{fnName, af})
}

func (th *hostEnvImpl) getActivity(fnName string) (activity, bool) {
	th.Lock()
	defer th.Unlock()
	a, ok := th.activityFuncMap[fnName]
	return a, ok
}

func (th *hostEnvImpl) getActivityFn(fnName string) (interface{}, bool) {
	if a, ok := th.getActivity(fnName); ok {
		return a.GetFunction(), ok
	}
	return nil, false
}

func (th *hostEnvImpl) getRegisteredActivities() []activity {
	activities := make([]activity, 0, len(th.activityFuncMap))
	for _, a := range th.activityFuncMap {
		activities = append(activities, a)
	}
	return activities
}

func isUseThriftEncoding(objs []interface{}) bool {
	// NOTE: our criteria to use which encoder is simple if all the types are serializable using thrift then we use
	// thrift encoder. For everything else we default to gob.

	if len(objs) == 0 {
		return false
	}

	for i := 0; i < len(objs); i++ {
		if !isThriftType(objs[i]) {
			return false
		}
	}
	return true
}

func isUseThriftDecoding(objs []interface{}) bool {
	// NOTE: our criteria to use which encoder is simple if all the types are de-serializable using thrift then we use
	// thrift decoder. For everything else we default to gob.

	if len(objs) == 0 {
		return false
	}

	for i := 0; i < len(objs); i++ {
		rVal := reflect.ValueOf(objs[i])
		if rVal.Kind() != reflect.Ptr || !isThriftType(reflect.Indirect(rVal).Interface()) {
			return false
		}
	}
	return true
}

func (th *hostEnvImpl) getWorkflowDefinition(wt WorkflowType) (workflowDefinition, error) {
	lookup := wt.Name
	if alias, ok := th.getWorkflowAlias(lookup); ok {
		lookup = alias
	}
	wf, ok := th.getWorkflowFn(lookup)
	if !ok {
		supported := strings.Join(th.getRegisteredWorkflowTypes(), ", ")
		return nil, fmt.Errorf("unable to find workflow type: %v. Supported types: [%v]", lookup, supported)
	}
	wd := &workflowExecutor{name: lookup, fn: wf}
	return newWorkflowDefinition(wd), nil
}

// Validate function parameters.
func validateFnFormat(fnType reflect.Type, isWorkflow bool) error {
	if fnType.Kind() != reflect.Func {
		return fmt.Errorf("expected a func as input but was %s", fnType.Kind())
	}
	if isWorkflow {
		if fnType.NumIn() < 1 {
			return fmt.Errorf(
				"expected at least one argument of type workflow.Context in function, found %d input arguments",
				fnType.NumIn(),
			)
		}
		if !isWorkflowContext(fnType.In(0)) {
			return fmt.Errorf("expected first argument to be workflow.Context but found %s", fnType.In(0))
		}
	}

	// Return values
	// We expect either
	// 	<result>, error
	//	(or) just error
	if fnType.NumOut() < 1 || fnType.NumOut() > 2 {
		return fmt.Errorf(
			"expected function to return result, error or just error, but found %d return values", fnType.NumOut(),
		)
	}
	if fnType.NumOut() > 1 && !isValidResultType(fnType.Out(0)) {
		return fmt.Errorf(
			"expected function first return value to return valid type but found: %v", fnType.Out(0).Kind(),
		)
	}
	if !isError(fnType.Out(fnType.NumOut() - 1)) {
		return fmt.Errorf(
			"expected function second return value to return error but found %v", fnType.Out(fnType.NumOut()-1).Kind(),
		)
	}
	return nil
}

// encode multiple arguments(arguments to a function).
func encodeArgs(dc encoded.DataConverter, args []interface{}) ([]byte, error) {
	if dc == nil {
		return getDefaultDataConverter().ToData(args...)
	}
	return dc.ToData(args...)
}

// decode multiple arguments(arguments to a function).
func decodeArgs(dc encoded.DataConverter, fnType reflect.Type, data []byte) (result []reflect.Value, err error) {
	if dc == nil {
		dc = getDefaultDataConverter()
	}
	var r []interface{}
argsLoop:
	for i := 0; i < fnType.NumIn(); i++ {
		argT := fnType.In(i)
		if i == 0 && (isActivityContext(argT) || isWorkflowContext(argT)) {
			continue argsLoop
		}
		arg := reflect.New(argT).Interface()
		r = append(r, arg)
	}
	err = dc.FromData(data, r...)
	if err != nil {
		return
	}
	for i := 0; i < len(r); i++ {
		result = append(result, reflect.ValueOf(r[i]).Elem())
	}
	return
}

// encode single value(like return parameter).
func encodeArg(dc encoded.DataConverter, arg interface{}) ([]byte, error) {
	if dc == nil {
		return getDefaultDataConverter().ToData(arg)
	}
	return dc.ToData(arg)
}

// decode single value(like return parameter).
func decodeArg(dc encoded.DataConverter, data []byte, to interface{}) error {
	if dc == nil {
		return getDefaultDataConverter().FromData(data, to)
	}
	return dc.FromData(data, to)
}

func decodeAndAssignValue(dc encoded.DataConverter, from interface{}, toValuePtr interface{}) error {
	if toValuePtr == nil {
		return nil
	}
	if rf := reflect.ValueOf(toValuePtr); rf.Type().Kind() != reflect.Ptr {
		return errors.New("value parameter provided is not a pointer")
	}
	if data, ok := from.([]byte); ok {
		if err := decodeArg(dc, data, toValuePtr); err != nil {
			return err
		}
	} else if fv := reflect.ValueOf(from); fv.IsValid() {
		fromType := fv.Type()
		toType := reflect.TypeOf(toValuePtr).Elem()
		assignable := fromType.AssignableTo(toType)
		if !assignable {
			return fmt.Errorf("%s is not assignable to  %s", fromType.Name(), toType.Name())
		}
		reflect.ValueOf(toValuePtr).Elem().Set(fv)
	}
	return nil
}

var typeOfByteSlice = reflect.TypeOf(([]byte)(nil))

func isTypeByteSlice(inType reflect.Type) bool {
	return inType == typeOfByteSlice || inType == reflect.PtrTo(typeOfByteSlice)
}

var once sync.Once

// Singleton to hold the host registration details.
var thImpl *hostEnvImpl

func newHostEnvironment() *hostEnvImpl {
	return &hostEnvImpl{
		workflowFuncMap:  make(map[string]interface{}),
		workflowAliasMap: make(map[string]string),
		activityFuncMap:  make(map[string]activity),
		activityAliasMap: make(map[string]string),
	}
}

func getHostEnvironment() *hostEnvImpl {
	once.Do(func() {
		thImpl = newHostEnvironment()
	})
	return thImpl
}

// Wrapper to execute workflow functions.
type workflowExecutor struct {
	name string
	fn   interface{}
}

func (we *workflowExecutor) Execute(ctx Context, input []byte) ([]byte, error) {
	fnType := reflect.TypeOf(we.fn)
	// Workflow context.
	args := []reflect.Value{reflect.ValueOf(ctx)}

	dataConverter := getWorkflowEnvOptions(ctx).dataConverter
	if fnType.NumIn() > 1 && isTypeByteSlice(fnType.In(1)) {
		// 0 - is workflow context.
		// 1 ... input types.
		args = append(args, reflect.ValueOf(input))
	} else {
		decoded, err := decodeArgs(dataConverter, fnType, input)
		if err != nil {
			return nil, fmt.Errorf(
				"unable to decode the workflow function input bytes with error: %v, function name: %v",
				err, we.name)
		}
		args = append(args, decoded...)
	}

	// Invoke the workflow with arguments.
	fnValue := reflect.ValueOf(we.fn)
	retValues := fnValue.Call(args)
	return validateFunctionAndGetResults(we.fn, retValues, dataConverter)
}

// Wrapper to execute activity functions.
type activityExecutor struct {
	name string
	fn   interface{}
}

func (ae *activityExecutor) ActivityType() ActivityType {
	return ActivityType{Name: ae.name}
}

func (ae *activityExecutor) GetFunction() interface{} {
	return ae.fn
}

func (ae *activityExecutor) Execute(ctx context.Context, input []byte) ([]byte, error) {
	fnType := reflect.TypeOf(ae.fn)
	args := []reflect.Value{}
	dataConverter := getDataConverterFromActivityCtx(ctx)

	// activities optionally might not take context.
	if fnType.NumIn() > 0 && isActivityContext(fnType.In(0)) {
		args = append(args, reflect.ValueOf(ctx))
	}

	if fnType.NumIn() == 1 && isTypeByteSlice(fnType.In(0)) {
		args = append(args, reflect.ValueOf(input))
	} else {
		decoded, err := decodeArgs(dataConverter, fnType, input)
		if err != nil {
			return nil, fmt.Errorf(
				"unable to decode the activity function input bytes with error: %v for function name: %v",
				err, ae.name)
		}
		args = append(args, decoded...)
	}

	fnValue := reflect.ValueOf(ae.fn)
	retValues := fnValue.Call(args)
	return validateFunctionAndGetResults(ae.fn, retValues, dataConverter)
}

func (ae *activityExecutor) ExecuteWithActualArgs(ctx context.Context, actualArgs []interface{}) ([]byte, error) {
	retValues := ae.executeWithActualArgsWithoutParseResult(ctx, actualArgs)
	dataConverter := getDataConverterFromActivityCtx(ctx)

	return validateFunctionAndGetResults(ae.fn, retValues, dataConverter)
}

func (ae *activityExecutor) executeWithActualArgsWithoutParseResult(ctx context.Context, actualArgs []interface{}) []reflect.Value {
	fnType := reflect.TypeOf(ae.fn)
	args := []reflect.Value{}

	// activities optionally might not take context.
	argsOffeset := 0
	if fnType.NumIn() > 0 && isActivityContext(fnType.In(0)) {
		args = append(args, reflect.ValueOf(ctx))
		argsOffeset = 1
	}

	for i, arg := range actualArgs {
		if arg == nil {
			args = append(args, reflect.New(fnType.In(i+argsOffeset)).Elem())
		} else {
			args = append(args, reflect.ValueOf(arg))
		}
	}

	fnValue := reflect.ValueOf(ae.fn)
	retValues := fnValue.Call(args)
	return retValues
}

func getDataConverterFromActivityCtx(ctx context.Context) encoded.DataConverter {
	if ctx == nil || ctx.Value(activityEnvContextKey) == nil {
		return getDefaultDataConverter()
	}
	info := ctx.Value(activityEnvContextKey).(*activityEnvironment)
	if info.dataConverter == nil {
		return getDefaultDataConverter()
	}
	return info.dataConverter
}

// aggregatedWorker combines management of both workflowWorker and activityWorker worker lifecycle.
type aggregatedWorker struct {
	workflowWorker Worker
	activityWorker Worker
	sessionWorker  Worker
	logger         *zap.Logger
	hostEnv        *hostEnvImpl
}

func (aw *aggregatedWorker) Start() error {
	if err := initBinaryChecksum(); err != nil {
		return fmt.Errorf("failed to get executable checksum: %v", err)
	}

	if !isInterfaceNil(aw.workflowWorker) {
		if len(aw.hostEnv.getRegisteredWorkflowTypes()) == 0 {
			aw.logger.Warn(
				"Starting worker without any workflows. Workflows must be registered before start.",
			)
		}
		if err := aw.workflowWorker.Start(); err != nil {
			return err
		}
	}
	if !isInterfaceNil(aw.activityWorker) {
		if len(aw.hostEnv.getRegisteredActivities()) == 0 {
			aw.logger.Warn(
				"Starting worker without any activities. Activities must be registered before start.",
			)
		}
		if err := aw.activityWorker.Start(); err != nil {
			// stop workflow worker.
			if !isInterfaceNil(aw.workflowWorker) {
				aw.workflowWorker.Stop()
			}
			return err
		}
	}

	if !isInterfaceNil(aw.sessionWorker) {
		if err := aw.sessionWorker.Start(); err != nil {
			// stop workflow worker and activity worker.
			if !isInterfaceNil(aw.workflowWorker) {
				aw.workflowWorker.Stop()
			}
			if !isInterfaceNil(aw.activityWorker) {
				aw.activityWorker.Stop()
			}
			return err
		}
	}

	aw.logger.Info("Started Worker")
	return nil
}

var binaryChecksum string
var binaryChecksumLock sync.Mutex

func initBinaryChecksum() error {
	binaryChecksumLock.Lock()
	defer binaryChecksumLock.Unlock()

	if len(binaryChecksum) > 0 {
		return nil
	}

	exec, err := os.Executable()
	if err != nil {
		return err
	}

	f, err := os.Open(exec)
	if err != nil {
		return err
	}
	defer f.Close()

	h := md5.New()
	if _, err := io.Copy(h, f); err != nil {
		return err
	}

	checksum := h.Sum(nil)
	binaryChecksum = hex.EncodeToString(checksum[:])

	return nil
}

func getBinaryChecksum() string {
	if len(binaryChecksum) == 0 {
		initBinaryChecksum()
	}

	return binaryChecksum
}

func (aw *aggregatedWorker) Run() error {
	if err := aw.Start(); err != nil {
		return err
	}
	d := <-getKillSignal()
	aw.logger.Info("Worker has been killed", zap.String("Signal", d.String()))
	aw.Stop()
	return nil
}

func (aw *aggregatedWorker) Stop() {
	if !isInterfaceNil(aw.workflowWorker) {
		aw.workflowWorker.Stop()
	}
	if !isInterfaceNil(aw.activityWorker) {
		aw.activityWorker.Stop()
	}
	if !isInterfaceNil(aw.sessionWorker) {
		aw.sessionWorker.Stop()
	}
	aw.logger.Info("Stopped Worker")
}

// aggregatedWorker returns an instance to manage the workers. Use defaultConcurrentPollRoutineSize (which is 2) as
// poller size. The typical RTT (round-trip time) is below 1ms within data center. And the poll API latency is about 5ms.
// With 2 poller, we could achieve around 300~400 RPS.
func newAggregatedWorker(
	service workflowserviceclient.Interface,
	domain string,
	taskList string,
	options WorkerOptions,
) (worker Worker) {
<<<<<<< HEAD
	wOptions := fillWorkerOptionsDefaults(options)
=======
	wOptions := augmentWorkerOptions(options)
	workerStopChannel := make(chan struct{}, 1)
	readOnlyWorkerStopCh := getReadOnlyChannel(workerStopChannel)
>>>>>>> 7e4ab293
	ctx := wOptions.BackgroundActivityContext
	if ctx == nil {
		ctx = context.Background()
	}
	backgroundActivityContext, backgroundActivityContextCancel := context.WithCancel(ctx)

	workerParams := workerExecutionParameters{
		TaskList:                             taskList,
		ConcurrentPollRoutineSize:            defaultConcurrentPollRoutineSize,
		ConcurrentActivityExecutionSize:      wOptions.MaxConcurrentActivityExecutionSize,
		WorkerActivitiesPerSecond:            wOptions.WorkerActivitiesPerSecond,
		ConcurrentLocalActivityExecutionSize: wOptions.MaxConcurrentLocalActivityExecutionSize,
		WorkerLocalActivitiesPerSecond:       wOptions.WorkerLocalActivitiesPerSecond,
		ConcurrentDecisionTaskExecutionSize:  wOptions.MaxConcurrentDecisionTaskExecutionSize,
		WorkerDecisionTasksPerSecond:         wOptions.WorkerDecisionTasksPerSecond,
		Identity:                             wOptions.Identity,
		MetricsScope:                         wOptions.MetricsScope,
		Logger:                               wOptions.Logger,
		EnableLoggingInReplay:                wOptions.EnableLoggingInReplay,
		UserContext:                          backgroundActivityContext,
		UserContextCancel:                    backgroundActivityContextCancel,
		DisableStickyExecution:               wOptions.DisableStickyExecution,
		StickyScheduleToStartTimeout:         wOptions.StickyScheduleToStartTimeout,
		TaskListActivitiesPerSecond:          wOptions.TaskListActivitiesPerSecond,
		NonDeterministicWorkflowPolicy:       wOptions.NonDeterministicWorkflowPolicy,
		DataConverter:                        wOptions.DataConverter,
		WorkerStopTimeout:                    wOptions.WorkerStopTimeout,
		ContextPropagators:                   wOptions.ContextPropagators,
		Tracer:                               wOptions.Tracer,
	}

	ensureRequiredParams(&workerParams)
	workerParams.MetricsScope = tagScope(workerParams.MetricsScope, tagDomain, domain, tagTaskList, taskList, clientImplHeaderName, clientImplHeaderValue)
	workerParams.Logger = workerParams.Logger.With(
		zapcore.Field{Key: tagDomain, Type: zapcore.StringType, String: domain},
		zapcore.Field{Key: tagTaskList, Type: zapcore.StringType, String: taskList},
		zapcore.Field{Key: tagWorkerID, Type: zapcore.StringType, String: workerParams.Identity},
	)
	logger := workerParams.Logger
	service = metrics.NewWorkflowServiceWrapper(service, workerParams.MetricsScope)

	processTestTags(&wOptions, &workerParams)

	hostEnv := getHostEnvironment()
	// workflow factory.
	var workflowWorker Worker
	if !wOptions.DisableWorkflowWorker {
		testTags := getTestTags(wOptions.BackgroundActivityContext)
		if testTags != nil && len(testTags) > 0 {
			workflowWorker = newWorkflowWorkerWithPressurePoints(
				service,
				domain,
				workerParams,
				testTags,
				hostEnv,
			)
		} else {
			workflowWorker = newWorkflowWorker(
				service,
				domain,
				workerParams,
				nil,
				hostEnv,
			)
		}
	}

	// activity types.
	var activityWorker Worker

	if !wOptions.DisableActivityWorker {
		activityWorker = newActivityWorker(
			service,
			domain,
			workerParams,
			nil,
			hostEnv,
			nil,
		)
	}

	var sessionWorker Worker
	if wOptions.EnableSessionWorker {
		sessionWorker = newSessionWorker(
			service,
			domain,
			workerParams,
			nil,
			hostEnv,
			wOptions.MaxConCurrentSessionExecutionSize,
		)
	}

	return &aggregatedWorker{
		workflowWorker: workflowWorker,
		activityWorker: activityWorker,
		sessionWorker:  sessionWorker,
		logger:         logger,
		hostEnv:        hostEnv,
	}
}

// tagScope with one or multiple tags, like
// tagScope(scope, tag1, val1, tag2, val2)
func tagScope(metricsScope tally.Scope, keyValueinPairs ...string) tally.Scope {
	if metricsScope == nil {
		metricsScope = tally.NoopScope
	}
	if len(keyValueinPairs)%2 != 0 {
		panic("tagScope key value are not in pairs")
	}
	tagsMap := map[string]string{}
	for i := 0; i < len(keyValueinPairs); i += 2 {
		tagsMap[keyValueinPairs[i]] = keyValueinPairs[i+1]
	}
	return metricsScope.Tagged(tagsMap)
}

func processTestTags(wOptions *WorkerOptions, ep *workerExecutionParameters) {
	testTags := getTestTags(wOptions.BackgroundActivityContext)
	if testTags != nil {
		if paramsOverride, ok := testTags[workerOptionsConfig]; ok {
			for key, val := range paramsOverride {
				switch key {
				case workerOptionsConfigConcurrentPollRoutineSize:
					if size, err := strconv.Atoi(val); err == nil {
						ep.ConcurrentPollRoutineSize = size
					}
				}
			}
		}
	}
}

func isWorkflowContext(inType reflect.Type) bool {
	// NOTE: We don't expect any one to derive from workflow context.
	return inType == reflect.TypeOf((*Context)(nil)).Elem()
}

func isValidResultType(inType reflect.Type) bool {
	// https://golang.org/pkg/reflect/#Kind
	switch inType.Kind() {
	case reflect.Func, reflect.Chan, reflect.UnsafePointer:
		return false
	}

	return true
}

func isError(inType reflect.Type) bool {
	errorElem := reflect.TypeOf((*error)(nil)).Elem()
	return inType != nil && inType.Implements(errorElem)
}

func getFunctionName(i interface{}) string {
	return runtime.FuncForPC(reflect.ValueOf(i).Pointer()).Name()
}

func isInterfaceNil(i interface{}) bool {
	return i == nil || reflect.ValueOf(i).IsNil()
}

func getReadOnlyChannel(c chan struct{}) <-chan struct{} {
	return c
}

// encoding is capable of encoding and decoding objects
type encoding interface {
	Marshal([]interface{}) ([]byte, error)
	Unmarshal([]byte, []interface{}) error
}

// jsonEncoding encapsulates json encoding and decoding
type jsonEncoding struct {
}

// Marshal encodes an array of object into bytes
func (g jsonEncoding) Marshal(objs []interface{}) ([]byte, error) {
	var buf bytes.Buffer
	enc := json.NewEncoder(&buf)
	for i, obj := range objs {
		if err := enc.Encode(obj); err != nil {
			if err == io.EOF {
				return nil, fmt.Errorf("missing argument at index %d of type %T", i, obj)
			}
			return nil, fmt.Errorf(
				"unable to encode argument: %d, %v, with json error: %v", i, reflect.TypeOf(obj), err)
		}
	}
	return buf.Bytes(), nil
}

// Unmarshal decodes a byte array into the passed in objects
func (g jsonEncoding) Unmarshal(data []byte, objs []interface{}) error {
	dec := json.NewDecoder(bytes.NewBuffer(data))
	for i, obj := range objs {
		if err := dec.Decode(obj); err != nil {
			return fmt.Errorf(
				"unable to decode argument: %d, %v, with json error: %v", i, reflect.TypeOf(obj), err)
		}
	}
	return nil
}

func isThriftType(v interface{}) bool {
	// NOTE: Thrift serialization works only if the values are pointers.
	// Thrift has a validation that it meets thift.TStruct which has Read/Write pointer receivers.

	if reflect.ValueOf(v).Kind() != reflect.Ptr {
		return false
	}
	t := reflect.TypeOf((*thrift.TStruct)(nil)).Elem()
	return reflect.TypeOf(v).Implements(t)
}

// thriftEncoding encapsulates thrift serializer/de-serializer.
type thriftEncoding struct{}

// Marshal encodes an array of thrift into bytes
func (g thriftEncoding) Marshal(objs []interface{}) ([]byte, error) {
	tlist := []thrift.TStruct{}
	for i := 0; i < len(objs); i++ {
		if !isThriftType(objs[i]) {
			return nil, fmt.Errorf("pointer to thrift.TStruct type is required for %v argument", i+1)
		}
		t := reflect.ValueOf(objs[i]).Interface().(thrift.TStruct)
		tlist = append(tlist, t)
	}
	return common.TListSerialize(tlist)
}

// Unmarshal decodes an array of thrift into bytes
func (g thriftEncoding) Unmarshal(data []byte, objs []interface{}) error {
	tlist := []thrift.TStruct{}
	for i := 0; i < len(objs); i++ {
		rVal := reflect.ValueOf(objs[i])
		if rVal.Kind() != reflect.Ptr || !isThriftType(reflect.Indirect(rVal).Interface()) {
			return fmt.Errorf("pointer to pointer thrift.TStruct type is required for %v argument", i+1)
		}
		t := reflect.New(rVal.Elem().Type().Elem()).Interface().(thrift.TStruct)
		tlist = append(tlist, t)
	}

	if err := common.TListDeserialize(tlist, data); err != nil {
		return err
	}

	for i := 0; i < len(tlist); i++ {
		reflect.ValueOf(objs[i]).Elem().Set(reflect.ValueOf(tlist[i]))
	}

	return nil
}

func augmentWorkerOptions(options WorkerOptions) WorkerOptions {
	if options.MaxConcurrentActivityExecutionSize == 0 {
		options.MaxConcurrentActivityExecutionSize = defaultMaxConcurrentActivityExecutionSize
	}
	if options.WorkerActivitiesPerSecond == 0 {
		options.WorkerActivitiesPerSecond = defaultWorkerActivitiesPerSecond
	}
	if options.MaxConcurrentDecisionTaskExecutionSize == 0 {
		options.MaxConcurrentDecisionTaskExecutionSize = defaultMaxConcurrentTaskExecutionSize
	}
	if options.WorkerDecisionTasksPerSecond == 0 {
		options.WorkerDecisionTasksPerSecond = defaultWorkerTaskExecutionRate
	}
	if options.MaxConcurrentLocalActivityExecutionSize == 0 {
		options.MaxConcurrentLocalActivityExecutionSize = defaultMaxConcurrentLocalActivityExecutionSize
	}
	if options.WorkerLocalActivitiesPerSecond == 0 {
		options.WorkerLocalActivitiesPerSecond = defaultWorkerLocalActivitiesPerSecond
	}
	if options.TaskListActivitiesPerSecond == 0 {
		options.TaskListActivitiesPerSecond = defaultTaskListActivitiesPerSecond
	}
	if options.StickyScheduleToStartTimeout.Seconds() == 0 {
		options.StickyScheduleToStartTimeout = stickyDecisionScheduleToStartTimeoutSeconds * time.Second
	}
	if options.DataConverter == nil {
		options.DataConverter = getDefaultDataConverter()
	}
<<<<<<< HEAD
	if options.MaxConCurrentSessionExecutionSize == 0 {
		options.MaxConCurrentSessionExecutionSize = defaultMaxConcurrentSessionExecutionSize
=======

	// if the user passes in a tracer then add a tracing context propagator
	if options.Tracer != nil {
		options.ContextPropagators = append(options.ContextPropagators, NewTracingContextPropagator(options.Tracer))
	} else {
		options.Tracer = opentracing.NoopTracer{}
>>>>>>> 7e4ab293
	}
	return options
}

// getTestTags returns the test tags in the context.
func getTestTags(ctx context.Context) map[string]map[string]string {
	if ctx != nil {
		env := ctx.Value(testTagsContextKey)
		if env != nil {
			return env.(map[string]map[string]string)
		}
	}
	return nil
}

var defaultJSONDataConverter encoded.DataConverter = &defaultDataConverter{}

func getDefaultDataConverter() encoded.DataConverter {
	return defaultJSONDataConverter
}

func (dc *defaultDataConverter) ToData(r ...interface{}) ([]byte, error) {
	if len(r) == 1 && isTypeByteSlice(reflect.TypeOf(r[0])) {
		return r[0].([]byte), nil
	}

	var encoder encoding
	if isUseThriftEncoding(r) {
		encoder = &thriftEncoding{}
	} else {
		encoder = &jsonEncoding{}
	}

	data, err := encoder.Marshal(r)
	if err != nil {
		return nil, err
	}
	return data, nil
}

func (dc *defaultDataConverter) FromData(data []byte, to ...interface{}) error {
	if len(to) == 1 && isTypeByteSlice(reflect.TypeOf(to[0])) {
		reflect.ValueOf(to[0]).Elem().SetBytes(data)
		return nil
	}

	var encoder encoding
	if isUseThriftDecoding(to) {
		encoder = &thriftEncoding{}
	} else {
		encoder = &jsonEncoding{}
	}

	return encoder.Unmarshal(data, to)
}<|MERGE_RESOLUTION|>--- conflicted
+++ resolved
@@ -40,11 +40,8 @@
 	"time"
 
 	"github.com/apache/thrift/lib/go/thrift"
-<<<<<<< HEAD
+	"github.com/opentracing/opentracing-go"
 	"github.com/pborman/uuid"
-=======
-	"github.com/opentracing/opentracing-go"
->>>>>>> 7e4ab293
 	"github.com/uber-go/tally"
 	"go.uber.org/cadence/.gen/go/cadence/workflowserviceclient"
 	"go.uber.org/cadence/.gen/go/shared"
@@ -1106,13 +1103,7 @@
 	taskList string,
 	options WorkerOptions,
 ) (worker Worker) {
-<<<<<<< HEAD
-	wOptions := fillWorkerOptionsDefaults(options)
-=======
 	wOptions := augmentWorkerOptions(options)
-	workerStopChannel := make(chan struct{}, 1)
-	readOnlyWorkerStopCh := getReadOnlyChannel(workerStopChannel)
->>>>>>> 7e4ab293
 	ctx := wOptions.BackgroundActivityContext
 	if ctx == nil {
 		ctx = context.Background()
@@ -1395,17 +1386,15 @@
 	if options.DataConverter == nil {
 		options.DataConverter = getDefaultDataConverter()
 	}
-<<<<<<< HEAD
 	if options.MaxConCurrentSessionExecutionSize == 0 {
 		options.MaxConCurrentSessionExecutionSize = defaultMaxConcurrentSessionExecutionSize
-=======
+	}
 
 	// if the user passes in a tracer then add a tracing context propagator
 	if options.Tracer != nil {
 		options.ContextPropagators = append(options.ContextPropagators, NewTracingContextPropagator(options.Tracer))
 	} else {
 		options.Tracer = opentracing.NoopTracer{}
->>>>>>> 7e4ab293
 	}
 	return options
 }
