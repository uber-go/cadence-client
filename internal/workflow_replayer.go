--- conflicted
+++ resolved
@@ -26,14 +26,9 @@
 	"encoding/json"
 	"errors"
 	"fmt"
-<<<<<<< HEAD
-	"io/ioutil"
-	"math"
-=======
 	"io"
 	"math"
 	"os"
->>>>>>> 6ad9a67c
 
 	"github.com/golang/mock/gomock"
 	"github.com/opentracing/opentracing-go"
