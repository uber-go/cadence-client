// Copyright (c) 2017 Uber Technologies, Inc.
//
// Permission is hereby granted, free of charge, to any person obtaining a copy
// of this software and associated documentation files (the "Software"), to deal
// in the Software without restriction, including without limitation the rights
// to use, copy, modify, merge, publish, distribute, sublicense, and/or sell
// copies of the Software, and to permit persons to whom the Software is
// furnished to do so, subject to the following conditions:
//
// The above copyright notice and this permission notice shall be included in
// all copies or substantial portions of the Software.
//
// THE SOFTWARE IS PROVIDED "AS IS", WITHOUT WARRANTY OF ANY KIND, EXPRESS OR
// IMPLIED, INCLUDING BUT NOT LIMITED TO THE WARRANTIES OF MERCHANTABILITY,
// FITNESS FOR A PARTICULAR PURPOSE AND NONINFRINGEMENT. IN NO EVENT SHALL THE
// AUTHORS OR COPYRIGHT HOLDERS BE LIABLE FOR ANY CLAIM, DAMAGES OR OTHER
// LIABILITY, WHETHER IN AN ACTION OF CONTRACT, TORT OR OTHERWISE, ARISING FROM,
// OUT OF OR IN CONNECTION WITH THE SOFTWARE OR THE USE OR OTHER DEALINGS IN
// THE SOFTWARE.

package internal

import (
	"context"
	"errors"
	"fmt"
	"reflect"
	"strings"
	"sync"
	"time"

	"github.com/facebookgo/clock"
	"github.com/golang/mock/gomock"
	"github.com/robfig/cron"
	"github.com/stretchr/testify/mock"
	"github.com/uber-go/tally"
	"go.uber.org/cadence/.gen/go/cadence/workflowserviceclient"
	"go.uber.org/cadence/.gen/go/cadence/workflowservicetest"
	"go.uber.org/cadence/.gen/go/shared"
	"go.uber.org/cadence/encoded"
	"go.uber.org/cadence/internal/common"
	"go.uber.org/cadence/internal/common/metrics"
	"go.uber.org/yarpc"
	"go.uber.org/zap"
)

const (
	defaultTestDomain           = "default-test-domain"
	defaultTestTaskList         = "default-test-tasklist"
	defaultTestWorkflowID       = "default-test-workflow-id"
	defaultTestRunID            = "default-test-run-id"
	defaultTestWorkflowTypeName = "default-test-workflow-type-name"
	defaultTestDomainName       = "default-test-domain-name"
	workflowTypeNotSpecified    = "workflow-type-not-specified"
)

type (
	testTimerHandle struct {
		env            *testWorkflowEnvironmentImpl
		callback       resultHandler
		timer          *clock.Timer
		wallTimer      *clock.Timer
		duration       time.Duration
		mockTimeToFire time.Time
		wallTimeToFire time.Time
		timerID        int
	}

	testActivityHandle struct {
		callback         resultHandler
		activityType     string
		heartbeatDetails []byte
	}

	testWorkflowHandle struct {
		env      *testWorkflowEnvironmentImpl
		callback resultHandler
		handled  bool
		params   *executeWorkflowParams
		err      error
	}

	testCallbackHandle struct {
		callback          func()
		startDecisionTask bool // start a new decision task after callback() is handled.
		env               *testWorkflowEnvironmentImpl
	}

	activityExecutorWrapper struct {
		*activityExecutor
		env *testWorkflowEnvironmentImpl
	}

	workflowExecutorWrapper struct {
		*workflowExecutor
		env *testWorkflowEnvironmentImpl
	}

	mockWrapper struct {
		env           *testWorkflowEnvironmentImpl
		name          string
		fn            interface{}
		isWorkflow    bool
		dataConverter encoded.DataConverter
	}

	taskListSpecificActivity struct {
		fn        interface{}
		taskLists map[string]struct{}
	}

	// testWorkflowEnvironmentShared is the shared data between parent workflow and child workflow test environments
	testWorkflowEnvironmentShared struct {
		locker    sync.Mutex
		testSuite *WorkflowTestSuite

		taskListSpecificActivities map[string]*taskListSpecificActivity

		mock         *mock.Mock
		service      workflowserviceclient.Interface
		logger       *zap.Logger
		metricsScope *metrics.TaggedScope
		ctxProps     []ContextPropagator
		mockClock    *clock.Mock
		wallClock    clock.Clock
		startTime    time.Time

		callbackChannel chan testCallbackHandle
		testTimeout     time.Duration
		header          *shared.Header

		counterID        int
		activities       map[string]*testActivityHandle
		localActivities  map[string]*localActivityTask
		timers           map[string]*testTimerHandle
		runningWorkflows map[string]*testWorkflowHandle

		runningCount int

		expectedMockCalls map[string]struct{}

		onActivityStartedListener        func(activityInfo *ActivityInfo, ctx context.Context, args encoded.Values)
		onActivityCompletedListener      func(activityInfo *ActivityInfo, result encoded.Value, err error)
		onActivityCanceledListener       func(activityInfo *ActivityInfo)
		onLocalActivityStartedListener   func(activityInfo *ActivityInfo, ctx context.Context, args []interface{})
		onLocalActivityCompletedListener func(activityInfo *ActivityInfo, result encoded.Value, err error)
		onLocalActivityCanceledListener  func(activityInfo *ActivityInfo)
		onActivityHeartbeatListener      func(activityInfo *ActivityInfo, details encoded.Values)
		onChildWorkflowStartedListener   func(workflowInfo *WorkflowInfo, ctx Context, args encoded.Values)
		onChildWorkflowCompletedListener func(workflowInfo *WorkflowInfo, result encoded.Value, err error)
		onChildWorkflowCanceledListener  func(workflowInfo *WorkflowInfo)
		onTimerScheduledListener         func(timerID string, duration time.Duration)
		onTimerFiredListener             func(timerID string)
		onTimerCancelledListener         func(timerID string)
	}

	// testWorkflowEnvironmentImpl is the environment that runs the workflow/activity unit tests.
	testWorkflowEnvironmentImpl struct {
		*testWorkflowEnvironmentShared
		parentEnv *testWorkflowEnvironmentImpl

		workflowInfo   *WorkflowInfo
		workflowDef    workflowDefinition
		changeVersions map[string]Version
		openSessions   map[string]*SessionInfo

		workflowCancelHandler func()
		signalHandler         func(name string, input []byte)
		queryHandler          func(string, []byte) ([]byte, error)
		startedHandler        func(r WorkflowExecution, e error)

		isTestCompleted  bool
		testResult       encoded.Value
		testError        error
		doneChannel      chan struct{}
		workerOptions    WorkerOptions
		executionTimeout time.Duration

		heartbeatDetails []byte

		workerStopChannel  chan struct{}
		sessionEnvironment *testSessionEnvironmentImpl
	}

	testSessionEnvironmentImpl struct {
		*sessionEnvironmentImpl
		testWorkflowEnvironment *testWorkflowEnvironmentImpl
	}
)

func newTestWorkflowEnvironmentImpl(s *WorkflowTestSuite) *testWorkflowEnvironmentImpl {
	env := &testWorkflowEnvironmentImpl{
		testWorkflowEnvironmentShared: &testWorkflowEnvironmentShared{
			testSuite:                  s,
			taskListSpecificActivities: make(map[string]*taskListSpecificActivity),

			logger:           s.logger,
			metricsScope:     metrics.NewTaggedScope(s.scope),
			mockClock:        clock.NewMock(),
			wallClock:        clock.New(),
			timers:           make(map[string]*testTimerHandle),
			activities:       make(map[string]*testActivityHandle),
			localActivities:  make(map[string]*localActivityTask),
			runningWorkflows: make(map[string]*testWorkflowHandle),
			callbackChannel:  make(chan testCallbackHandle, 1000),
			testTimeout:      time.Second * 3,

			expectedMockCalls: make(map[string]struct{}),
		},

		workflowInfo: &WorkflowInfo{
			Domain: defaultTestDomain,
			WorkflowExecution: WorkflowExecution{
				ID:    defaultTestWorkflowID,
				RunID: defaultTestRunID,
			},
			WorkflowType: WorkflowType{Name: workflowTypeNotSpecified},
			TaskListName: defaultTestTaskList,

			ExecutionStartToCloseTimeoutSeconds: 1,
			TaskStartToCloseTimeoutSeconds:      1,
		},

		changeVersions: make(map[string]Version),
		openSessions:   make(map[string]*SessionInfo),

		doneChannel:       make(chan struct{}),
		workerStopChannel: make(chan struct{}),
	}

	// move forward the mock clock to start time.
	env.setStartTime(time.Now())

	// put current workflow as a running workflow so child can send signal to parent
	env.runningWorkflows[env.workflowInfo.WorkflowExecution.ID] = &testWorkflowHandle{env: env, callback: func(result []byte, err error) {}}

	if env.logger == nil {
		logger, _ := zap.NewDevelopment()
		env.logger = logger
	}
	if env.metricsScope == nil {
		env.metricsScope = metrics.NewTaggedScope(s.scope)
	}
	env.ctxProps = s.ctxProps
	env.header = s.header

	// setup mock service
	mockCtrl := gomock.NewController(&testReporter{logger: env.logger})
	mockService := workflowservicetest.NewMockClient(mockCtrl)

	mockHeartbeatFn := func(c context.Context, r *shared.RecordActivityTaskHeartbeatRequest, opts ...yarpc.CallOption) error {
		activityID := string(r.TaskToken)
		env.locker.Lock() // need lock as this is running in activity worker's goroutinue
		activityHandle, ok := env.getActivityHandle(activityID)
		env.locker.Unlock()
		if !ok {
			env.logger.Debug("RecordActivityTaskHeartbeat: ActivityID not found, could be already completed or cancelled.",
				zap.String(tagActivityID, activityID))
			return &shared.EntityNotExistsError{}
		}
		activityHandle.heartbeatDetails = r.Details
		activityInfo := env.getActivityInfo(activityID, activityHandle.activityType)
		env.postCallback(func() {
			if env.onActivityHeartbeatListener != nil {
				env.onActivityHeartbeatListener(activityInfo, newEncodedValues(r.Details, env.GetDataConverter()))
			}
		}, false)

		env.logger.Debug("RecordActivityTaskHeartbeat", zap.String(tagActivityID, activityID))
		return nil
	}

	var callOptions []interface{}
	for range yarpcCallOptions {
		callOptions = append(callOptions, gomock.Any())
	}
	em := mockService.EXPECT().RecordActivityTaskHeartbeat(gomock.Any(), gomock.Any(), callOptions...).
		Return(&shared.RecordActivityTaskHeartbeatResponse{CancelRequested: common.BoolPtr(false)}, nil)
	em.Do(func(ctx context.Context, r *shared.RecordActivityTaskHeartbeatRequest, opts ...yarpc.CallOption) {
		// TODO: The following will hit a data race in the gomock code where the Do() action is executed outside
		// the lock and setting return value from inside the action is going to run into races.
		// err := mockHeartbeatFn(ctx, r, opts)
		// em.Return(&shared.RecordActivityTaskHeartbeatResponse{CancelRequested: common.BoolPtr(false)}, err)
		mockHeartbeatFn(ctx, r, opts...)
	}).AnyTimes()

	env.service = mockService

	if env.workerOptions.Logger == nil {
		env.workerOptions.Logger = env.logger
	}
	if env.workerOptions.MetricsScope == nil {
		env.workerOptions.MetricsScope = env.metricsScope
	}
	if env.workerOptions.DataConverter == nil {
		env.workerOptions.DataConverter = getDefaultDataConverter()
	}
	if len(env.workerOptions.ContextPropagators) == 0 {
		env.workerOptions.ContextPropagators = env.ctxProps
	}

	return env
}

func (env *testWorkflowEnvironmentImpl) setStartTime(startTime time.Time) {
	// move forward the mock clock to start time.
	if startTime.IsZero() {
		// if start time not set, use current clock time
		startTime = env.wallClock.Now()
	}
	env.mockClock.Add(startTime.Sub(env.mockClock.Now()))

}

func (env *testWorkflowEnvironmentImpl) newTestWorkflowEnvironmentForChild(params *executeWorkflowParams, callback resultHandler, startedHandler func(r WorkflowExecution, e error)) (*testWorkflowEnvironmentImpl, error) {
	// create a new test env
	childEnv := newTestWorkflowEnvironmentImpl(env.testSuite)
	childEnv.parentEnv = env
	childEnv.startedHandler = startedHandler
	childEnv.testWorkflowEnvironmentShared = env.testWorkflowEnvironmentShared
	childEnv.workerOptions = env.workerOptions
	childEnv.workerOptions.DataConverter = params.dataConverter

	if params.workflowID == "" {
		params.workflowID = env.workflowInfo.WorkflowExecution.RunID + "_" + getStringID(env.nextID())
	}
	var cronSchedule *string
	if len(params.cronSchedule) > 0 {
		cronSchedule = &params.cronSchedule
	}
	// set workflow info data for child workflow
	childEnv.workflowInfo.Attempt = params.attempt
	childEnv.workflowInfo.WorkflowExecution.ID = params.workflowID
	childEnv.workflowInfo.WorkflowExecution.RunID = params.workflowID + "_RunID"
	childEnv.workflowInfo.Domain = *params.domain
	childEnv.workflowInfo.TaskListName = *params.taskListName
	childEnv.workflowInfo.ExecutionStartToCloseTimeoutSeconds = *params.executionStartToCloseTimeoutSeconds
	childEnv.workflowInfo.TaskStartToCloseTimeoutSeconds = *params.taskStartToCloseTimeoutSeconds
	childEnv.workflowInfo.lastCompletionResult = params.lastCompletionResult
	childEnv.workflowInfo.CronSchedule = cronSchedule
	childEnv.workflowInfo.ParentWorkflowDomain = &env.workflowInfo.Domain
	childEnv.workflowInfo.ParentWorkflowExecution = &env.workflowInfo.WorkflowExecution
	childEnv.executionTimeout = time.Duration(*params.executionStartToCloseTimeoutSeconds) * time.Second
	if workflowHandler, ok := env.runningWorkflows[params.workflowID]; ok {
		// duplicate workflow ID
		if !workflowHandler.handled {
			return nil, &shared.WorkflowExecutionAlreadyStartedError{
				Message: common.StringPtr("Workflow execution already started"),
			}
		}
		if params.workflowIDReusePolicy == WorkflowIDReusePolicyRejectDuplicate {
			return nil, &shared.WorkflowExecutionAlreadyStartedError{
				Message: common.StringPtr("Workflow execution already started"),
			}
		}
		if workflowHandler.err == nil && params.workflowIDReusePolicy == WorkflowIDReusePolicyAllowDuplicateFailedOnly {
			return nil, &shared.WorkflowExecutionAlreadyStartedError{
				Message: common.StringPtr("Workflow execution already started"),
			}
		}
	}

	env.runningWorkflows[params.workflowID] = &testWorkflowHandle{env: childEnv, callback: callback, params: params}

	return childEnv, nil
}

func (env *testWorkflowEnvironmentImpl) setWorkerOptions(options WorkerOptions) {
	if len(options.Identity) > 0 {
		env.workerOptions.Identity = options.Identity
	}
	if options.BackgroundActivityContext != nil {
		env.workerOptions.BackgroundActivityContext = options.BackgroundActivityContext
	}
	if options.MetricsScope != nil {
		env.workerOptions.MetricsScope = options.MetricsScope
	}
	if options.DataConverter != nil {
		env.workerOptions.DataConverter = options.DataConverter
	}
<<<<<<< HEAD
	// Uncomment when resourceID is exposed to user.
	// if options.SessionResourceID != "" {
	// 	env.workerOptions.SessionResourceID = options.SessionResourceID
	// }
	if options.MaxConCurrentSessionExecutionSize != 0 {
		env.workerOptions.MaxConCurrentSessionExecutionSize = options.MaxConCurrentSessionExecutionSize
=======
	if len(options.ContextPropagators) > 0 {
		env.workerOptions.ContextPropagators = options.ContextPropagators
>>>>>>> b6402646
	}
}

func (env *testWorkflowEnvironmentImpl) setWorkerStopChannel(c chan struct{}) {
	env.workerStopChannel = c
}

func (env *testWorkflowEnvironmentImpl) setActivityTaskList(tasklist string, activityFns ...interface{}) {
	for _, activityFn := range activityFns {
		fnName := getFunctionName(activityFn)
		taskListActivity, ok := env.taskListSpecificActivities[fnName]
		if !ok {
			taskListActivity = &taskListSpecificActivity{fn: activityFn, taskLists: make(map[string]struct{})}
			env.taskListSpecificActivities[fnName] = taskListActivity
		}
		taskListActivity.taskLists[tasklist] = struct{}{}
	}
}

func (env *testWorkflowEnvironmentImpl) executeWorkflow(workflowFn interface{}, args ...interface{}) {
	workflowType, input, err := getValidatedWorkflowFunction(workflowFn, args, env.GetDataConverter())
	if err != nil {
		panic(err)
	}
	env.executeWorkflowInternal(0, workflowType.Name, input)
}

func (env *testWorkflowEnvironmentImpl) executeWorkflowInternal(delayStart time.Duration, workflowType string, input []byte) {
	env.locker.Lock()
	if env.workflowInfo.WorkflowType.Name != workflowTypeNotSpecified {
		// Current TestWorkflowEnvironment only support to run one workflow.
		// Created task to support testing multiple workflows with one env instancehttps://github.com/uber-go/cadence-client/issues/616
		panic(fmt.Sprintf("Current TestWorkflowEnvironment is used to execute %v. Please create a new TestWorkflowEnvironment for %v.", env.workflowInfo.WorkflowType.Name, workflowType))
	}
	env.workflowInfo.WorkflowType.Name = workflowType
	env.locker.Unlock()

	workflowDefinition, err := env.getWorkflowDefinition(env.workflowInfo.WorkflowType)
	if err != nil {
		panic(err)
	}
	env.workflowDef = workflowDefinition

	// env.workflowDef.Execute() method will execute dispatcher. We want the dispatcher to only run in main loop.
	// In case of child workflow, this executeWorkflowInternal() is run in separate goroutinue, so use postCallback
	// to make sure workflowDef.Execute() is run in main loop.
	env.postCallback(func() {
		env.workflowDef.Execute(env, env.header, input)
		// kick off first decision task to start the workflow
		if delayStart == 0 {
			env.startDecisionTask()
		} else {
			// we need to delayStart start workflow, decrease runningCount so mockClock could auto forward
			env.runningCount--
			env.registerDelayedCallback(func() {
				env.runningCount++
				env.startDecisionTask()
			}, delayStart)
		}
	}, false)

	if env.executionTimeout > 0 {
		timeoutDuration := env.executionTimeout + delayStart
		env.registerDelayedCallback(func() {
			if !env.isTestCompleted {
				env.Complete(nil, ErrDeadlineExceeded)
			}
		}, timeoutDuration)
	}
	env.startMainLoop()
}

func (env *testWorkflowEnvironmentImpl) getWorkflowDefinition(wt WorkflowType) (workflowDefinition, error) {
	hostEnv := getHostEnvironment()
	wf, ok := hostEnv.getWorkflowFn(wt.Name)
	if !ok {
		supported := strings.Join(hostEnv.getRegisteredWorkflowTypes(), ", ")
		return nil, fmt.Errorf("Unable to find workflow type: %v. Supported types: [%v]", wt.Name, supported)
	}
	wd := &workflowExecutorWrapper{
		workflowExecutor: &workflowExecutor{name: wt.Name, fn: wf},
		env:              env,
	}
	return newWorkflowDefinition(wd), nil
}

func (env *testWorkflowEnvironmentImpl) executeActivity(
	activityFn interface{},
	args ...interface{},
) (encoded.Value, error) {
	activityType, input, err := getValidatedActivityFunction(activityFn, args, env.GetDataConverter())
	if err != nil {
		panic(err)
	}

	params := executeActivityParams{
		activityOptions: activityOptions{
			ScheduleToCloseTimeoutSeconds: 600,
			StartToCloseTimeoutSeconds:    600,
		},
		ActivityType: *activityType,
		Input:        input,
		Header:       env.header,
	}

	task := newTestActivityTask(
		defaultTestWorkflowID,
		defaultTestRunID,
		"0",
		defaultTestWorkflowTypeName,
		defaultTestDomainName,
		params,
	)

	task.HeartbeatDetails = env.heartbeatDetails

	// ensure activityFn is registered to defaultTestTaskList
	taskHandler := env.newTestActivityTaskHandler(defaultTestTaskList, env.GetDataConverter())
	result, err := taskHandler.Execute(defaultTestTaskList, task)
	if err != nil {
		topLine := fmt.Sprintf("activity for %s [panic]:", defaultTestTaskList)
		st := getStackTraceRaw(topLine, 7, 0)
		return nil, newPanicError(err.Error(), st)
	}

	if result == ErrActivityResultPending {
		return nil, ErrActivityResultPending
	}

	switch request := result.(type) {
	case *shared.RespondActivityTaskCanceledRequest:
		details := newEncodedValues(request.Details, env.GetDataConverter())
		return nil, NewCanceledError(details)
	case *shared.RespondActivityTaskFailedRequest:
		return nil, constructError(request.GetReason(), request.Details, env.GetDataConverter())
	case *shared.RespondActivityTaskCompletedRequest:
		return newEncodedValue(request.Result, env.GetDataConverter()), nil
	default:
		// will never happen
		return nil, fmt.Errorf("unsupported respond type %T", result)
	}
}

func (env *testWorkflowEnvironmentImpl) executeLocalActivity(
	activityFn interface{},
	args ...interface{},
) (encoded.Value, error) {
	params := executeLocalActivityParams{
		localActivityOptions: localActivityOptions{
			ScheduleToCloseTimeoutSeconds: common.Int32Ceil(env.testTimeout.Seconds()),
		},
		ActivityFn:   activityFn,
		InputArgs:    args,
		WorkflowInfo: env.workflowInfo,
	}
	task := &localActivityTask{
		activityID: "test-local-activity",
		params:     &params,
		callback: func(lar *localActivityResultWrapper) {
		},
	}
	taskHandler := localActivityTaskHandler{
		userContext:  env.workerOptions.BackgroundActivityContext,
		metricsScope: env.metricsScope,
		logger:       env.logger,
	}

	result := taskHandler.executeLocalActivityTask(task)
	if result.err != nil {
		return nil, result.err
	}
	return newEncodedValue(result.result, env.GetDataConverter()), nil
}

func (env *testWorkflowEnvironmentImpl) startDecisionTask() {
	if !env.isTestCompleted {
		env.workflowDef.OnDecisionTaskStarted()
	}
}

func (env *testWorkflowEnvironmentImpl) isChildWorkflow() bool {
	return env.parentEnv != nil
}

func (env *testWorkflowEnvironmentImpl) startMainLoop() {
	if env.isChildWorkflow() {
		// child workflow rely on parent workflow's main loop to process events
		<-env.doneChannel // wait until workflow is complete
		return
	}

	for !env.isTestCompleted {
		// use non-blocking-select to check if there is anything pending in the main thread.
		select {
		case c := <-env.callbackChannel:
			// this will drain the callbackChannel
			c.processCallback()
		default:
			// nothing to process, main thread is blocked at this moment, now check if we should auto fire next timer
			if !env.autoFireNextTimer() {
				if env.isTestCompleted {
					return
				}

				// no timer to fire, wait for things to do or timeout.
				select {
				case c := <-env.callbackChannel:
					c.processCallback()
				case <-time.After(env.testTimeout):
					// not able to complete workflow within test timeout, workflow likely stuck somewhere,
					// check workflow stack for more details.
					panicMsg := fmt.Sprintf("test timeout: %v, workflow stack: %v",
						env.testTimeout, env.workflowDef.StackTrace())
					panic(panicMsg)
				}
			}
		}
	}
}

func (env *testWorkflowEnvironmentImpl) registerDelayedCallback(f func(), delayDuration time.Duration) {
	timerCallback := func(result []byte, err error) {
		f()
	}
	mainLoopCallback := func() {
		env.newTimer(delayDuration, timerCallback, false)
	}
	env.postCallback(mainLoopCallback, false)
}

func (c *testCallbackHandle) processCallback() {
	c.env.locker.Lock()
	defer c.env.locker.Unlock()
	c.callback()
	if c.startDecisionTask {
		c.env.startDecisionTask()
	}
}

func (env *testWorkflowEnvironmentImpl) autoFireNextTimer() bool {
	if len(env.timers) == 0 {
		return false
	}

	// find next timer
	var nextTimer *testTimerHandle
	for _, t := range env.timers {
		if nextTimer == nil {
			nextTimer = t
		} else if t.mockTimeToFire.Before(nextTimer.mockTimeToFire) ||
			(t.mockTimeToFire.Equal(nextTimer.mockTimeToFire) && t.timerID < nextTimer.timerID) {
			nextTimer = t
		}
	}

	// function to fire timer
	fireTimer := func(th *testTimerHandle) {
		skipDuration := th.mockTimeToFire.Sub(env.mockClock.Now())
		env.logger.Debug("Auto fire timer",
			zap.Int(tagTimerID, th.timerID),
			zap.Duration("TimerDuration", th.duration),
			zap.Duration("TimeSkipped", skipDuration))

		// Move mockClock forward, this will fire the timer, and the timer callback will remove timer from timers.
		env.mockClock.Add(skipDuration)
	}

	// fire timer if there is no running activity
	if env.runningCount == 0 {
		if nextTimer.wallTimer != nil {
			nextTimer.wallTimer.Stop()
			nextTimer.wallTimer = nil
		}
		fireTimer(nextTimer)
		return true
	}

	durationToFire := nextTimer.mockTimeToFire.Sub(env.mockClock.Now())
	wallTimeToFire := env.wallClock.Now().Add(durationToFire)

	if nextTimer.wallTimer != nil && nextTimer.wallTimeToFire.Before(wallTimeToFire) {
		// nextTimer already set, meaning we already have a wall clock timer for the nextTimer setup earlier. And the
		// previously scheduled wall time to fire is before the wallTimeToFire calculated this time. This could happen
		// if workflow was blocked while there was activity running, and when that activity completed, there are some
		// other activities still running while the nextTimer is still that same nextTimer. In that case, we should not
		// reset the wall time to fire for the nextTimer.
		return false
	}
	if nextTimer.wallTimer != nil {
		// wallTimer was scheduled, but the wall time to fire should be earlier based on current calculation.
		nextTimer.wallTimer.Stop()
	}

	// there is running activities, we would fire next timer only if wall time passed by nextTimer duration.
	nextTimer.wallTimeToFire, nextTimer.wallTimer = wallTimeToFire, env.wallClock.AfterFunc(durationToFire, func() {
		// make sure it is running in the main loop
		nextTimer.env.postCallback(func() {
			if timerHandle, ok := env.timers[getStringID(nextTimer.timerID)]; ok {
				fireTimer(timerHandle)
			}
		}, true)
	})

	return false
}

func (env *testWorkflowEnvironmentImpl) postCallback(cb func(), startDecisionTask bool) {
	env.callbackChannel <- testCallbackHandle{callback: cb, startDecisionTask: startDecisionTask, env: env}
}

func (env *testWorkflowEnvironmentImpl) RequestCancelActivity(activityID string) {
	handle, ok := env.getActivityHandle(activityID)
	if !ok {
		env.logger.Debug("RequestCancelActivity failed, Activity not exists or already completed.", zap.String(tagActivityID, activityID))
		return
	}
	activityInfo := env.getActivityInfo(activityID, handle.activityType)
	env.logger.Debug("RequestCancelActivity", zap.String(tagActivityID, activityID))
	env.deleteHandle(activityID)
	env.postCallback(func() {
		handle.callback(nil, NewCanceledError())
		if env.onActivityCanceledListener != nil {
			env.onActivityCanceledListener(activityInfo)
		}
	}, true)
}

// RequestCancelTimer request to cancel timer on this testWorkflowEnvironmentImpl.
func (env *testWorkflowEnvironmentImpl) RequestCancelTimer(timerID string) {
	env.logger.Debug("RequestCancelTimer", zap.String(tagTimerID, timerID))
	timerHandle, ok := env.timers[timerID]
	if !ok {
		env.logger.Debug("RequestCancelTimer failed, TimerID not exists.", zap.String(tagTimerID, timerID))
		return
	}

	delete(env.timers, timerID)
	timerHandle.timer.Stop()
	timerHandle.env.postCallback(func() {
		timerHandle.callback(nil, NewCanceledError())
		if timerHandle.env.onTimerCancelledListener != nil {
			timerHandle.env.onTimerCancelledListener(timerID)
		}
	}, true)
}

func (env *testWorkflowEnvironmentImpl) Complete(result []byte, err error) {
	if env.isTestCompleted {
		env.logger.Debug("Workflow already completed.")
		return
	}
	if _, ok := err.(*CanceledError); ok && env.workflowCancelHandler != nil {
		env.workflowCancelHandler()
	}

	dc := env.GetDataConverter()
	env.isTestCompleted = true

	if err != nil {
		switch err := err.(type) {
		case *CanceledError, *ContinueAsNewError, *TimeoutError:
			env.testError = err
		case *workflowPanicError:
			env.testError = newPanicError(err.value, err.stackTrace)
		default:
			reason, details := getErrorDetails(err, dc)
			env.testError = constructError(reason, details, dc)
		}
	} else {
		env.testResult = newEncodedValue(result, dc)
	}

	close(env.doneChannel)

	if env.isChildWorkflow() {
		// this is completion of child workflow
		childWorkflowID := env.workflowInfo.WorkflowExecution.ID
		if childWorkflowHandle, ok := env.runningWorkflows[childWorkflowID]; ok && !childWorkflowHandle.handled {
			// It is possible that child workflow could complete after cancellation. In that case, childWorkflowHandle
			// would have already been removed from the runningWorkflows map by RequestCancelWorkflow().
			childWorkflowHandle.handled = true
			// check if a retry is needed
			if childWorkflowHandle.rerunAsChild() {
				// rerun requested, so we don't want to post the error to parent workflow, return here.
				return
			}

			// no rerun, child workflow is done.
			env.parentEnv.postCallback(func() {
				// deliver result
				childWorkflowHandle.err = env.testError
				childWorkflowHandle.callback(result, env.testError)
				if env.onChildWorkflowCompletedListener != nil {
					env.onChildWorkflowCompletedListener(env.workflowInfo, env.testResult, env.testError)
				}
			}, true /* true to trigger parent workflow to resume to handle child workflow's result */)
		}
	}
}

func (h *testWorkflowHandle) rerunAsChild() bool {
	env := h.env
	if !env.isChildWorkflow() {
		return false
	}
	params := h.params

	// pass down the last completion result
	var result []byte
	if env.testResult != nil {
		env.testResult.Get(&result)
	}
	if len(result) == 0 {
		// not successful run this time, carry over from whatever previous run pass to this run.
		result = env.workflowInfo.lastCompletionResult
	}
	params.lastCompletionResult = result

	if params.retryPolicy != nil && env.testError != nil {
		errReason, _ := getErrorDetails(env.testError, env.GetDataConverter())
		var expireTime time.Time
		if params.retryPolicy.GetExpirationIntervalInSeconds() > 0 {
			expireTime = params.scheduledTime.Add(time.Second * time.Duration(params.retryPolicy.GetExpirationIntervalInSeconds()))
		}
		backoff := getRetryBackoffFromThriftRetryPolicy(params.retryPolicy, env.workflowInfo.Attempt, errReason, env.Now(), expireTime)
		if backoff > 0 {
			// remove the current child workflow from the pending child workflow map because
			// the childWorkflowID will be the same for retry run.
			delete(env.runningWorkflows, env.workflowInfo.WorkflowExecution.ID)
			params.attempt++
			env.parentEnv.executeChildWorkflowWithDelay(backoff, *params, h.callback, nil /* child workflow already started */)

			return true
		}
	}

	if len(params.cronSchedule) > 0 {
		schedule, err := cron.ParseStandard(params.cronSchedule)
		if err != nil {
			panic(fmt.Errorf("invalid cron schedule %v, err: %v", params.cronSchedule, err))
		}

		workflowNow := env.Now().In(time.UTC)
		backoff := schedule.Next(workflowNow).Sub(workflowNow)
		if backoff > 0 {
			delete(env.runningWorkflows, env.workflowInfo.WorkflowExecution.ID)
			params.attempt = 0
			params.scheduledTime = env.Now()
			env.parentEnv.executeChildWorkflowWithDelay(backoff, *params, h.callback, nil /* child workflow already started */)
			return true
		}
	}

	return false
}

func (env *testWorkflowEnvironmentImpl) CompleteActivity(taskToken []byte, result interface{}, err error) error {
	if taskToken == nil {
		return errors.New("nil task token provided")
	}
	var data []byte
	if result != nil {
		var encodeErr error
		data, encodeErr = encodeArg(env.GetDataConverter(), result)
		if encodeErr != nil {
			return encodeErr
		}
	}

	activityID := string(taskToken)
	env.postCallback(func() {
		activityHandle, ok := env.getActivityHandle(activityID)
		if !ok {
			env.logger.Debug("CompleteActivity: ActivityID not found, could be already completed or cancelled.",
				zap.String(tagActivityID, activityID))
			return
		}
		request := convertActivityResultToRespondRequest("test-identity", taskToken, data, err, env.GetDataConverter())
		env.handleActivityResult(activityID, request, activityHandle.activityType, env.GetDataConverter())
	}, false /* do not auto schedule decision task, because activity might be still pending */)

	return nil
}

func (env *testWorkflowEnvironmentImpl) GetLogger() *zap.Logger {
	return env.logger
}

func (env *testWorkflowEnvironmentImpl) GetMetricsScope() tally.Scope {
	return env.workerOptions.MetricsScope
}

func (env *testWorkflowEnvironmentImpl) GetDataConverter() encoded.DataConverter {
	return env.workerOptions.DataConverter
}

func (env *testWorkflowEnvironmentImpl) GetContextPropagators() []ContextPropagator {
	return env.workerOptions.ContextPropagators
}

func (env *testWorkflowEnvironmentImpl) ExecuteActivity(parameters executeActivityParams, callback resultHandler) *activityInfo {
	var activityID string
	if parameters.ActivityID == nil || *parameters.ActivityID == "" {
		activityID = getStringID(env.nextID())
	} else {
		activityID = *parameters.ActivityID
	}
	activityInfo := &activityInfo{activityID: activityID}
	task := newTestActivityTask(
		defaultTestWorkflowID,
		defaultTestRunID,
		activityInfo.activityID,
		defaultTestWorkflowTypeName,
		defaultTestDomainName,
		parameters,
	)

	taskHandler := env.newTestActivityTaskHandler(parameters.TaskListName, parameters.DataConverter)
	activityHandle := &testActivityHandle{callback: callback, activityType: parameters.ActivityType.Name}

	env.setActivityHandle(activityInfo.activityID, activityHandle)
	env.runningCount++
	// activity runs in separate goroutinue outside of workflow dispatcher
	// do callback in a defer to handle calls to runtime.Goexit inside the activity (which is done by t.FailNow)
	go func() {
		var result interface{}
		defer func() {
			if result == nil && recover() == nil {
				reason := "activity called runtime.Goexit"
				result = &shared.RespondActivityTaskFailedRequest{
					Reason: &reason,
				}
			}
			// post activity result to workflow dispatcher
			env.postCallback(func() {
				env.handleActivityResult(activityInfo.activityID, result, parameters.ActivityType.Name, parameters.DataConverter)
				env.runningCount--
			}, false /* do not auto schedule decision task, because activity might be still pending */)
		}()
		result = env.executeActivityWithRetryForTest(taskHandler, parameters, task)
	}()

	return activityInfo
}

func (env *testWorkflowEnvironmentImpl) getActivityHandle(activityID string) (*testActivityHandle, bool) {
	handle, ok := env.activities[env.makeUniqueID(activityID)]
	return handle, ok
}

func (env *testWorkflowEnvironmentImpl) setActivityHandle(activityID string, handle *testActivityHandle) {
	env.activities[env.makeUniqueID(activityID)] = handle
}

func (env *testWorkflowEnvironmentImpl) deleteHandle(activityID string) {
	delete(env.activities, env.makeUniqueID(activityID))
}

func (env *testWorkflowEnvironmentImpl) makeUniqueID(id string) string {
	// ActivityID is unique per workflow, but different workflow could have same activityID.
	// Make the key unique globally as we share the same collection for all running workflows in test.
	return fmt.Sprintf("%v_%v", env.WorkflowInfo().WorkflowExecution.RunID, id)
}

func (env *testWorkflowEnvironmentImpl) executeActivityWithRetryForTest(
	taskHandler ActivityTaskHandler,
	parameters executeActivityParams,
	task *shared.PollForActivityTaskResponse,
) (result interface{}) {
	var expireTime time.Time
	if parameters.RetryPolicy != nil && parameters.RetryPolicy.GetExpirationIntervalInSeconds() > 0 {
		expireTime = env.Now().Add(time.Second * time.Duration(parameters.RetryPolicy.GetExpirationIntervalInSeconds()))
	}

	for {
		var err error
		result, err = taskHandler.Execute(parameters.TaskListName, task)
		if err != nil {
			panic(err)
		}

		// check if a retry is needed
		if request, ok := result.(*shared.RespondActivityTaskFailedRequest); ok && parameters.RetryPolicy != nil {
			p := fromThriftRetryPolicy(parameters.RetryPolicy)
			backoff := getRetryBackoffWithNowTime(p, task.GetAttempt(), *request.Reason, env.Now(), expireTime)
			if backoff > 0 {
				// need a retry
				waitCh := make(chan struct{})
				env.postCallback(func() { env.runningCount-- }, false)
				env.registerDelayedCallback(func() {
					env.runningCount++
					task.Attempt = common.Int32Ptr(task.GetAttempt() + 1)
					activityID := string(task.TaskToken)
					if ah, ok := env.getActivityHandle(activityID); ok {
						task.HeartbeatDetails = ah.heartbeatDetails
					}
					close(waitCh)
				}, backoff)

				<-waitCh
				continue
			}
		}

		// no retry
		break
	}

	return
}

func fromThriftRetryPolicy(p *shared.RetryPolicy) *RetryPolicy {
	return &RetryPolicy{
		InitialInterval:          time.Second * time.Duration(p.GetInitialIntervalInSeconds()),
		BackoffCoefficient:       p.GetBackoffCoefficient(),
		MaximumInterval:          time.Second * time.Duration(p.GetMaximumIntervalInSeconds()),
		ExpirationInterval:       time.Second * time.Duration(p.GetExpirationIntervalInSeconds()),
		MaximumAttempts:          p.GetMaximumAttempts(),
		NonRetriableErrorReasons: p.NonRetriableErrorReasons,
	}
}

func getRetryBackoffFromThriftRetryPolicy(tp *shared.RetryPolicy, attempt int32, errReason string, now, expireTime time.Time) time.Duration {
	if tp == nil {
		return noRetryBackoff
	}

	p := fromThriftRetryPolicy(tp)
	return getRetryBackoffWithNowTime(p, attempt, errReason, now, expireTime)
}

func (env *testWorkflowEnvironmentImpl) ExecuteLocalActivity(params executeLocalActivityParams, callback laResultHandler) *localActivityInfo {
	activityID := getStringID(env.nextID())
	wOptions := fillWorkerOptionsDefaults(env.workerOptions)
	ae := &activityExecutor{name: getFunctionName(params.ActivityFn), fn: params.ActivityFn}
	if at, _, _ := getValidatedActivityFunction(params.ActivityFn, params.InputArgs, wOptions.DataConverter); at != nil {
		// local activity could be registered, if so use the registered name. This name is only used to find a mock.
		ae.name = at.Name
	}
	aew := &activityExecutorWrapper{activityExecutor: ae, env: env}

	// substitute the local activity function so we could replace with mock if it is supplied.
	params.ActivityFn = func(ctx context.Context, inputArgs ...interface{}) ([]byte, error) {
		return aew.ExecuteWithActualArgs(ctx, params.InputArgs)
	}

	task := newLocalActivityTask(params, callback, activityID)
	taskHandler := localActivityTaskHandler{
		userContext:   wOptions.BackgroundActivityContext,
		metricsScope:  metrics.NewTaggedScope(wOptions.MetricsScope),
		logger:        wOptions.Logger,
		dataConverter: wOptions.DataConverter,
	}

	env.localActivities[activityID] = task
	env.runningCount++

	go func() {
		result := taskHandler.executeLocalActivityTask(task)
		env.postCallback(func() {
			env.handleLocalActivityResult(result)
			env.runningCount--
		}, false)
	}()

	return &localActivityInfo{activityID: activityID}
}

func (env *testWorkflowEnvironmentImpl) RequestCancelLocalActivity(activityID string) {
	task, ok := env.localActivities[activityID]
	if !ok {
		env.logger.Debug("RequestCancelLocalActivity failed, LocalActivity not exists or already completed.", zap.String(tagActivityID, activityID))
		return
	}
	activityInfo := env.getActivityInfo(activityID, getFunctionName(task.params.ActivityFn))
	env.logger.Debug("RequestCancelLocalActivity", zap.String(tagActivityID, activityID))
	delete(env.localActivities, activityID)
	env.postCallback(func() {
		lar := &localActivityResultWrapper{err: ErrCanceled, backoff: noRetryBackoff}
		task.callback(lar)
		if env.onLocalActivityCanceledListener != nil {
			env.onLocalActivityCanceledListener(activityInfo)
		}
	}, true)
}

func (env *testWorkflowEnvironmentImpl) handleActivityResult(activityID string, result interface{}, activityType string,
	dataConverter encoded.DataConverter) {
	env.logger.Debug(fmt.Sprintf("handleActivityResult: %T.", result),
		zap.String(tagActivityID, activityID), zap.String(tagActivityType, activityType))
	activityInfo := env.getActivityInfo(activityID, activityType)
	if result == ErrActivityResultPending {
		// In case activity returns ErrActivityResultPending, the respond will be nil, and we don't need to do anything.
		// Activity will need to complete asynchronously using CompleteActivity().
		if env.onActivityCompletedListener != nil {
			env.onActivityCompletedListener(activityInfo, nil, ErrActivityResultPending)
		}
		return
	}

	// this is running in dispatcher
	activityHandle, ok := env.getActivityHandle(activityID)
	if !ok {
		env.logger.Debug("handleActivityResult: ActivityID not exists, could be already completed or cancelled.",
			zap.String(tagActivityID, activityID))
		return
	}

	delete(env.activities, activityID)

	var blob []byte
	var err error

	switch request := result.(type) {
	case *shared.RespondActivityTaskCanceledRequest:
		details := newEncodedValues(request.Details, dataConverter)
		err = NewCanceledError(details)
		activityHandle.callback(nil, err)
	case *shared.RespondActivityTaskFailedRequest:
		err = constructError(*request.Reason, request.Details, dataConverter)
		activityHandle.callback(nil, err)
	case *shared.RespondActivityTaskCompletedRequest:
		blob = request.Result
		activityHandle.callback(blob, nil)
	default:
		panic(fmt.Sprintf("unsupported respond type %T", result))
	}

	if env.onActivityCompletedListener != nil {
		if err != nil {
			env.onActivityCompletedListener(activityInfo, nil, err)
		} else {
			env.onActivityCompletedListener(activityInfo, newEncodedValue(blob, dataConverter), nil)
		}
	}

	env.startDecisionTask()
}

func (env *testWorkflowEnvironmentImpl) handleLocalActivityResult(result *localActivityResult) {
	activityID := result.task.activityID
	activityType := getFunctionName(result.task.params.ActivityFn)
	env.logger.Debug(fmt.Sprintf("handleLocalActivityResult: Err: %v, Result: %v.", result.err, string(result.result)),
		zap.String(tagActivityID, activityID), zap.String(tagActivityType, activityType))

	activityInfo := env.getActivityInfo(activityID, activityType)
	task, ok := env.localActivities[activityID]
	if !ok {
		env.logger.Debug("handleLocalActivityResult: ActivityID not exists, could be already completed or cancelled.",
			zap.String(tagActivityID, activityID))
		return
	}

	delete(env.localActivities, activityID)
	lar := &localActivityResultWrapper{err: result.err, result: result.result, backoff: noRetryBackoff}
	if result.task.retryPolicy != nil && result.err != nil {
		lar.backoff = getRetryBackoff(result, env.Now())
		lar.attempt = task.attempt
	}
	task.callback(lar)
	if env.onLocalActivityCompletedListener != nil {
		if result.err != nil {
			env.onLocalActivityCompletedListener(activityInfo, nil, result.err)
		} else {
			env.onLocalActivityCompletedListener(activityInfo, newEncodedValue(result.result, env.GetDataConverter()), nil)
		}
	}

	env.startDecisionTask()
}

// runBeforeMockCallReturns is registered as mock call's RunFn by *mock.Call.Run(fn). It will be called by testify's
// mock.MethodCalled() before it returns.
func (env *testWorkflowEnvironmentImpl) runBeforeMockCallReturns(call *MockCallWrapper, args mock.Arguments) {
	var waitDuration time.Duration
	if call.waitDuration != nil {
		waitDuration = call.waitDuration()
	}
	if waitDuration > 0 {
		// we want this mock call to block until the wait duration is elapsed (on workflow clock).
		waitCh := make(chan time.Time)
		env.registerDelayedCallback(func() {
			env.runningCount++  // increase runningCount as the mock call is ready to resume.
			waitCh <- env.Now() // this will unblock mock call
		}, waitDuration)

		// make sure decrease runningCount after delayed callback is posted
		env.postCallback(func() {
			env.runningCount-- // reduce runningCount, since this mock call is about to be blocked.
		}, false)
		<-waitCh // this will block until mock clock move forward by waitDuration
	}

	// run the actual runFn if it was setup
	if call.runFn != nil {
		call.runFn(args)
	}
}

// Execute executes the activity code.
func (a *activityExecutorWrapper) Execute(ctx context.Context, input []byte) ([]byte, error) {
	activityInfo := GetActivityInfo(ctx)
	dc := getDataConverterFromActivityCtx(ctx)
	if a.env.onActivityStartedListener != nil {
		waitCh := make(chan struct{})
		a.env.postCallback(func() {
			a.env.onActivityStartedListener(&activityInfo, ctx, newEncodedValues(input, dc))
			close(waitCh)
		}, false)
		<-waitCh // wait until listener returns
	}

	m := &mockWrapper{env: a.env, name: a.name, fn: a.fn, isWorkflow: false, dataConverter: dc}
	if mockRet := m.getMockReturn(ctx, input); mockRet != nil {
		return m.executeMock(ctx, input, mockRet)
	}

	return a.activityExecutor.Execute(ctx, input)
}

// Execute executes the activity code.
func (a *activityExecutorWrapper) ExecuteWithActualArgs(ctx context.Context, inputArgs []interface{}) ([]byte, error) {
	activityInfo := GetActivityInfo(ctx)
	if a.env.onLocalActivityStartedListener != nil {
		waitCh := make(chan struct{})
		a.env.postCallback(func() {
			a.env.onLocalActivityStartedListener(&activityInfo, ctx, inputArgs)
			close(waitCh)
		}, false)
		<-waitCh
	}

	m := &mockWrapper{env: a.env, name: a.name, fn: a.fn, isWorkflow: false}
	if mockRet := m.getMockReturnWithActualArgs(ctx, inputArgs); mockRet != nil {
		return m.executeMockWithActualArgs(ctx, inputArgs, mockRet)
	}

	return a.activityExecutor.ExecuteWithActualArgs(ctx, inputArgs)
}

// Execute executes the workflow code.
func (w *workflowExecutorWrapper) Execute(ctx Context, input []byte) (result []byte, err error) {
	env := w.env
	if env.isChildWorkflow() && env.onChildWorkflowStartedListener != nil {
		env.onChildWorkflowStartedListener(GetWorkflowInfo(ctx), ctx, newEncodedValues(input, w.env.GetDataConverter()))
	}

	if !env.isChildWorkflow() {
		// This is to prevent auto-forwarding mock clock before main workflow starts. For child workflow, we increase
		// the counter in env.ExecuteChildWorkflow(). We cannot do it here for child workflow, because we need to make
		// sure the counter is increased before returning from ExecuteChildWorkflow().
		env.runningCount++
	}

	m := &mockWrapper{env: env, name: w.name, fn: w.fn, isWorkflow: true, dataConverter: env.GetDataConverter()}
	// This method is called by workflow's dispatcher. In this test suite, it is run in the main loop. We cannot block
	// the main loop, but the mock could block if it is configured to wait. So we need to use a separate goroutinue to
	// run the mock, and resume after mock call returns.
	mockReadyChannel := NewChannel(ctx)
	// make a copy of the context for getMockReturn() call to avoid race condition
	ctxCopy := newWorkflowContext(w.env)
	go func() {
		// getMockReturn could block if mock is configured to wait. The returned mockRet is what has been configured
		// for the mock by using MockCallWrapper.Return(). The mockRet could be mock values or mock function. We process
		// the returned mockRet by calling executeMock() later in the main thread after it is send over via mockReadyChannel.
		mockRet := m.getMockReturn(ctxCopy, input)
		env.postCallback(func() {
			mockReadyChannel.SendAsync(mockRet)
		}, true /* true to trigger the dispatcher for this workflow so it resume from mockReadyChannel block*/)
	}()

	var mockRet mock.Arguments
	// This will block workflow dispatcher (on cadence channel), which the dispatcher understand and will return from
	// ExecuteUntilAllBlocked() so the main loop is not blocked. The dispatcher will unblock when getMockReturn() returns.
	mockReadyChannel.Receive(ctx, &mockRet)

	// reduce runningCount to allow auto-forwarding mock clock after current workflow dispatcher run is blocked (aka
	// ExecuteUntilAllBlocked() returns).
	env.runningCount--

	childWE := env.workflowInfo.WorkflowExecution
	var startedErr error
	if mockRet != nil {
		// workflow was mocked.
		result, err = m.executeMock(ctx, input, mockRet)
		if env.isChildWorkflow() && err == ErrMockStartChildWorkflowFailed {
			childWE, startedErr = WorkflowExecution{}, err
		}
	}

	if env.isChildWorkflow() && env.startedHandler != nil /* startedHandler could be nil for retry */ {
		// notify parent that child workflow is started
		env.parentEnv.postCallback(func() {
			env.startedHandler(childWE, startedErr)
		}, true)
	}

	if mockRet != nil {
		return result, err
	}

	// no mock, so call the actual workflow
	return w.workflowExecutor.Execute(ctx, input)
}

func (m *mockWrapper) getCtxArg(ctx interface{}) []interface{} {
	fnType := reflect.TypeOf(m.fn)
	if fnType.NumIn() > 0 {
		if (!m.isWorkflow && isActivityContext(fnType.In(0))) ||
			(m.isWorkflow && isWorkflowContext(fnType.In(0))) {
			return []interface{}{ctx}
		}
	}
	return nil
}

func (m *mockWrapper) getMockReturn(ctx interface{}, input []byte) (retArgs mock.Arguments) {
	if _, ok := m.env.expectedMockCalls[m.name]; !ok {
		// no mock
		return nil
	}

	fnType := reflect.TypeOf(m.fn)
	reflectArgs, err := decodeArgs(m.dataConverter, fnType, input)
	if err != nil {
		panic(fmt.Sprintf("Decode error: %v in %v of type %T", err.Error(), m.name, m.fn))
	}
	realArgs := m.getCtxArg(ctx)
	for _, arg := range reflectArgs {
		realArgs = append(realArgs, arg.Interface())
	}

	return m.env.mock.MethodCalled(m.name, realArgs...)
}

func (m *mockWrapper) getMockReturnWithActualArgs(ctx interface{}, inputArgs []interface{}) (retArgs mock.Arguments) {
	if _, ok := m.env.expectedMockCalls[m.name]; !ok {
		// no mock
		return nil
	}

	realArgs := m.getCtxArg(ctx)
	realArgs = append(realArgs, inputArgs...)
	return m.env.mock.MethodCalled(m.name, realArgs...)
}

func (m *mockWrapper) getMockFn(mockRet mock.Arguments) interface{} {
	fnName := m.name
	mockRetLen := len(mockRet)
	if mockRetLen == 0 {
		panic(fmt.Sprintf("mock of %v has no returns", fnName))
	}

	fnType := reflect.TypeOf(m.fn)
	// check if mock returns function which must match to the actual function.
	mockFn := mockRet.Get(0)
	mockFnType := reflect.TypeOf(mockFn)
	if mockFnType != nil && mockFnType.Kind() == reflect.Func {
		if mockFnType != fnType {
			panic(fmt.Sprintf("mock of %v has incorrect return function, expected %v, but actual is %v",
				fnName, fnType, mockFnType))
		}
		return mockFn
	}
	return nil
}

func (m *mockWrapper) getMockValue(mockRet mock.Arguments) ([]byte, error) {
	fnName := m.name
	mockRetLen := len(mockRet)
	fnType := reflect.TypeOf(m.fn)
	// check if mockRet have same types as function's return types
	if mockRetLen != fnType.NumOut() {
		panic(fmt.Sprintf("mock of %v has incorrect number of returns, expected %d, but actual is %d",
			fnName, fnType.NumOut(), mockRetLen))
	}
	// we already verified function either has 1 return value (error) or 2 return values (result, error)
	var retErr error
	mockErr := mockRet[mockRetLen-1] // last mock return must be error
	if mockErr == nil {
		retErr = nil
	} else if err, ok := mockErr.(error); ok {
		retErr = err
	} else {
		panic(fmt.Sprintf("mock of %v has incorrect return type, expected error, but actual is %T (%v)",
			fnName, mockErr, mockErr))
	}

	switch mockRetLen {
	case 1:
		return nil, retErr
	case 2:
		expectedType := fnType.Out(0)
		mockResult := mockRet[0]
		if mockResult == nil {
			switch expectedType.Kind() {
			case reflect.Ptr, reflect.Interface, reflect.Map, reflect.Slice, reflect.Array:
				// these are supported nil-able types. (reflect.Chan, reflect.Func are nil-able, but not supported)
				return nil, retErr
			default:
				panic(fmt.Sprintf("mock of %v has incorrect return type, expected %v, but actual is %T (%v)",
					fnName, expectedType, mockResult, mockResult))
			}
		} else {
			if !reflect.TypeOf(mockResult).AssignableTo(expectedType) {
				panic(fmt.Sprintf("mock of %v has incorrect return type, expected %v, but actual is %T (%v)",
					fnName, expectedType, mockResult, mockResult))
			}
			result, encodeErr := encodeArg(m.env.GetDataConverter(), mockResult)
			if encodeErr != nil {
				panic(fmt.Sprintf("encode result from mock of %v failed: %v", fnName, encodeErr))
			}
			return result, retErr
		}
	default:
		// this will never happen, panic just in case
		panic("mock should either have 1 return value (error) or 2 return values (result, error)")
	}
}

func (m *mockWrapper) executeMock(ctx interface{}, input []byte, mockRet mock.Arguments) (result []byte, err error) {
	// have to handle panics here to support calling ExecuteChildWorkflow(...).GetChildWorkflowExecution().Get(...)
	// when a child is mocked.
	defer func() {
		if r := recover(); r != nil {
			st := getStackTrace("executeMock", "panic", 4)
			err = newPanicError(r, st)
		}
	}()

	fnName := m.name
	// check if mock returns function which must match to the actual function.
	if mockFn := m.getMockFn(mockRet); mockFn != nil {
		// we found a mock function that matches to actual function, so call that mockFn
		if m.isWorkflow {
			executor := &workflowExecutor{name: fnName, fn: mockFn}
			return executor.Execute(ctx.(Context), input)
		}
		executor := &activityExecutor{name: fnName, fn: mockFn}
		return executor.Execute(ctx.(context.Context), input)
	}

	return m.getMockValue(mockRet)
}

func (m *mockWrapper) executeMockWithActualArgs(ctx interface{}, inputArgs []interface{}, mockRet mock.Arguments) ([]byte, error) {
	fnName := m.name
	// check if mock returns function which must match to the actual function.
	if mockFn := m.getMockFn(mockRet); mockFn != nil {
		executor := &activityExecutor{name: fnName, fn: mockFn}
		return executor.ExecuteWithActualArgs(ctx.(context.Context), inputArgs)
	}

	return m.getMockValue(mockRet)
}

func (env *testWorkflowEnvironmentImpl) newTestActivityTaskHandler(taskList string, dataConverter encoded.DataConverter) ActivityTaskHandler {
	wOptions := fillWorkerOptionsDefaults(env.workerOptions)
	params := workerExecutionParameters{
		TaskList:           taskList,
		Identity:           wOptions.Identity,
		MetricsScope:       wOptions.MetricsScope,
		Logger:             wOptions.Logger,
		UserContext:        wOptions.BackgroundActivityContext,
		DataConverter:      dataConverter,
		WorkerStopChannel:  env.workerStopChannel,
		ContextPropagators: wOptions.ContextPropagators,
	}
	ensureRequiredParams(&params)
	if params.UserContext == nil {
		params.UserContext = context.Background()
	}
	if env.sessionEnvironment == nil {
		env.sessionEnvironment = newTestSessionEnvironment(env, &params, wOptions.MaxConCurrentSessionExecutionSize)
	}
	params.UserContext = context.WithValue(params.UserContext, sessionEnvironmentContextKey, env.sessionEnvironment)

	if len(getHostEnvironment().getRegisteredActivities()) == 0 {
		panic(fmt.Sprintf("no activity is registered for tasklist '%v'", taskList))
	}

	getActivity := func(name string) activity {
		tlsa, ok := env.taskListSpecificActivities[name]
		if ok {
			_, ok := tlsa.taskLists[taskList]
			if !ok {
				// activity are bind to specific task list but not to current task list
				return nil
			}
		}

		activity, ok := getHostEnvironment().getActivity(name)
		if !ok {
			return nil
		}
		ae := &activityExecutor{name: activity.ActivityType().Name, fn: activity.GetFunction()}
		return &activityExecutorWrapper{activityExecutor: ae, env: env}
	}

	taskHandler := newActivityTaskHandlerWithCustomProvider(env.service, params, getHostEnvironment(), getActivity)
	return taskHandler
}

func newTestActivityTask(workflowID, runID, activityID, workflowTypeName, domainName string, params executeActivityParams) *shared.PollForActivityTaskResponse {
	task := &shared.PollForActivityTaskResponse{
		WorkflowExecution: &shared.WorkflowExecution{
			WorkflowId: common.StringPtr(workflowID),
			RunId:      common.StringPtr(runID),
		},
		ActivityId:                    common.StringPtr(activityID),
		TaskToken:                     []byte(activityID), // use activityID as TaskToken so we can map TaskToken in heartbeat calls.
		ActivityType:                  &shared.ActivityType{Name: common.StringPtr(params.ActivityType.Name)},
		Input:                         params.Input,
		ScheduledTimestamp:            common.Int64Ptr(time.Now().UnixNano()),
		ScheduleToCloseTimeoutSeconds: common.Int32Ptr(params.ScheduleToCloseTimeoutSeconds),
		StartedTimestamp:              common.Int64Ptr(time.Now().UnixNano()),
		StartToCloseTimeoutSeconds:    common.Int32Ptr(params.StartToCloseTimeoutSeconds),
		HeartbeatTimeoutSeconds:       common.Int32Ptr(params.HeartbeatTimeoutSeconds),
		WorkflowType: &shared.WorkflowType{
			Name: common.StringPtr(workflowTypeName),
		},
		WorkflowDomain: common.StringPtr(domainName),
		Header:         params.Header,
	}
	return task
}

func (env *testWorkflowEnvironmentImpl) newTimer(d time.Duration, callback resultHandler, notifyListener bool) *timerInfo {
	nextID := env.nextID()
	timerInfo := &timerInfo{timerID: getStringID(nextID)}
	timer := env.mockClock.AfterFunc(d, func() {
		delete(env.timers, timerInfo.timerID)
		env.postCallback(func() {
			callback(nil, nil)
			if notifyListener && env.onTimerFiredListener != nil {
				env.onTimerFiredListener(timerInfo.timerID)
			}
		}, true)
	})
	env.timers[timerInfo.timerID] = &testTimerHandle{
		env:            env,
		callback:       callback,
		timer:          timer,
		mockTimeToFire: env.mockClock.Now().Add(d),
		wallTimeToFire: env.wallClock.Now().Add(d),
		duration:       d,
		timerID:        nextID,
	}
	if notifyListener && env.onTimerScheduledListener != nil {
		env.onTimerScheduledListener(timerInfo.timerID, d)
	}
	return timerInfo
}

func (env *testWorkflowEnvironmentImpl) NewTimer(d time.Duration, callback resultHandler) *timerInfo {
	return env.newTimer(d, callback, true)
}

func (env *testWorkflowEnvironmentImpl) Now() time.Time {
	return env.mockClock.Now()
}

func (env *testWorkflowEnvironmentImpl) WorkflowInfo() *WorkflowInfo {
	return env.workflowInfo
}

func (env *testWorkflowEnvironmentImpl) RegisterCancelHandler(handler func()) {
	env.workflowCancelHandler = handler
}

func (env *testWorkflowEnvironmentImpl) RegisterSignalHandler(handler func(name string, input []byte)) {
	env.signalHandler = handler
}

func (env *testWorkflowEnvironmentImpl) RegisterQueryHandler(handler func(string, []byte) ([]byte, error)) {
	env.queryHandler = handler
}

func (env *testWorkflowEnvironmentImpl) RequestCancelChildWorkflow(domainName, workflowID string) {
	if childHandle, ok := env.runningWorkflows[workflowID]; ok && !childHandle.handled {
		// current workflow is a parent workflow, and we are canceling a child workflow
		childEnv := childHandle.env
		childEnv.cancelWorkflow(func(result []byte, err error) {})
		return
	}
}

func (env *testWorkflowEnvironmentImpl) RequestCancelExternalWorkflow(domainName, workflowID, runID string, callback resultHandler) {
	if env.workflowInfo.WorkflowExecution.ID == workflowID {
		// cancel current workflow
		env.workflowCancelHandler()
		// check if current workflow is a child workflow
		if env.isChildWorkflow() && env.onChildWorkflowCanceledListener != nil {
			env.postCallback(func() {
				env.onChildWorkflowCanceledListener(env.workflowInfo)
			}, false)
		}
		return
	} else if childHandle, ok := env.runningWorkflows[workflowID]; ok && !childHandle.handled {
		// current workflow is a parent workflow, and we are canceling a child workflow
		if !childHandle.params.waitForCancellation {
			childHandle.env.Complete(nil, ErrCanceled)
		}
		childEnv := childHandle.env
		env.postCallback(func() {
			callback(nil, nil)
		}, true)
		childEnv.cancelWorkflow(callback)
		return
	}

	// target workflow is not child workflow, we need the mock. The mock needs to be called in a separate goroutinue
	// so it can block and wait on the requested delay time (if configured). If we run it in main thread, and the mock
	// configured to delay, it will block the main loop which stops the world.
	env.runningCount++
	go func() {
		args := []interface{}{domainName, workflowID, runID}
		// below call will panic if mock is not properly setup.
		mockRet := env.mock.MethodCalled(mockMethodForRequestCancelExternalWorkflow, args...)
		m := &mockWrapper{name: mockMethodForRequestCancelExternalWorkflow, fn: mockFnRequestCancelExternalWorkflow}
		var err error
		if mockFn := m.getMockFn(mockRet); mockFn != nil {
			executor := &activityExecutor{name: mockMethodForRequestCancelExternalWorkflow, fn: mockFn}
			_, err = executor.ExecuteWithActualArgs(nil, args)
		} else {
			_, err = m.getMockValue(mockRet)
		}
		env.postCallback(func() {
			callback(nil, err)
			env.runningCount--
		}, true)
	}()
}

func (env *testWorkflowEnvironmentImpl) IsReplaying() bool {
	// this test environment never replay
	return false
}

func (env *testWorkflowEnvironmentImpl) SignalExternalWorkflow(domainName, workflowID, runID, signalName string, input []byte, arg interface{}, childWorkflowOnly bool, callback resultHandler) {
	// check if target workflow is a known workflow
	if childHandle, ok := env.runningWorkflows[workflowID]; ok {
		// target workflow is a child
		childEnv := childHandle.env
		if childEnv.isTestCompleted {
			// child already completed (NOTE: we have only one failed cause now)
			err := fmt.Errorf("signal external workflow failed, %v", shared.SignalExternalWorkflowExecutionFailedCauseUnknownExternalWorkflowExecution)
			callback(nil, err)
		} else {
			childEnv.signalHandler(signalName, input)
			callback(nil, nil)
		}
		childEnv.postCallback(func() {}, true) // resume child workflow since a signal is sent.
		return
	}

	// here we signal a child workflow but we cannot find it
	if childWorkflowOnly {
		err := fmt.Errorf("signal external workflow failed, %v", shared.SignalExternalWorkflowExecutionFailedCauseUnknownExternalWorkflowExecution)
		callback(nil, err)
		return
	}

	// target workflow is not child workflow, we need the mock. The mock needs to be called in a separate goroutinue
	// so it can block and wait on the requested delay time (if configured). If we run it in main thread, and the mock
	// configured to delay, it will block the main loop which stops the world.
	env.runningCount++
	go func() {
		args := []interface{}{domainName, workflowID, runID, signalName, arg}
		// below call will panic if mock is not properly setup.
		mockRet := env.mock.MethodCalled(mockMethodForSignalExternalWorkflow, args...)
		m := &mockWrapper{name: mockMethodForSignalExternalWorkflow, fn: mockFnSignalExternalWorkflow}
		var err error
		if mockFn := m.getMockFn(mockRet); mockFn != nil {
			executor := &activityExecutor{name: mockMethodForSignalExternalWorkflow, fn: mockFn}
			_, err = executor.ExecuteWithActualArgs(nil, args)
		} else {
			_, err = m.getMockValue(mockRet)
		}
		env.postCallback(func() {
			callback(nil, err)
			env.runningCount--
		}, true)
	}()
}

func (env *testWorkflowEnvironmentImpl) ExecuteChildWorkflow(params executeWorkflowParams, callback resultHandler, startedHandler func(r WorkflowExecution, e error)) error {
	return env.executeChildWorkflowWithDelay(0, params, callback, startedHandler)
}

func (env *testWorkflowEnvironmentImpl) executeChildWorkflowWithDelay(delayStart time.Duration, params executeWorkflowParams, callback resultHandler, startedHandler func(r WorkflowExecution, e error)) error {
	childEnv, err := env.newTestWorkflowEnvironmentForChild(&params, callback, startedHandler)
	if err != nil {
		env.logger.Sugar().Infof("ExecuteChildWorkflow failed: %v", err)
		return err
	}

	env.logger.Sugar().Infof("ExecuteChildWorkflow: %v", params.workflowType.Name)
	env.runningCount++

	// run child workflow in separate goroutinue
	go childEnv.executeWorkflowInternal(delayStart, params.workflowType.Name, params.input)

	return nil
}

func (env *testWorkflowEnvironmentImpl) SideEffect(f func() ([]byte, error), callback resultHandler) {
	callback(f())
}

func (env *testWorkflowEnvironmentImpl) GetVersion(changeID string, minSupported, maxSupported Version) (retVersion Version) {
	if mockVersion, ok := env.getMockedVersion(changeID, changeID, minSupported, maxSupported); ok {
		// GetVersion for changeID is mocked
		return mockVersion
	}
	if mockVersion, ok := env.getMockedVersion(mock.Anything, changeID, minSupported, maxSupported); ok {
		// GetVersion is mocked with any changeID.
		return mockVersion
	}

	// no mock setup, so call regular path
	if version, ok := env.changeVersions[changeID]; ok {
		validateVersion(changeID, version, minSupported, maxSupported)
		return version
	}
	env.changeVersions[changeID] = maxSupported
	return maxSupported
}

func (env *testWorkflowEnvironmentImpl) getMockedVersion(mockedChangeID, changeID string, minSupported, maxSupported Version) (Version, bool) {
	mockMethod := getMockMethodForGetVersion(mockedChangeID)
	if _, ok := env.expectedMockCalls[mockMethod]; !ok {
		// mock not found
		return DefaultVersion, false
	}

	args := []interface{}{changeID, minSupported, maxSupported}
	// below call will panic if mock is not properly setup.
	mockRet := env.mock.MethodCalled(mockMethod, args...)
	m := &mockWrapper{name: mockMethodForGetVersion, fn: mockFnGetVersion}
	if mockFn := m.getMockFn(mockRet); mockFn != nil {
		executor := &activityExecutor{name: mockMethodForGetVersion, fn: mockFn}
		reflectValues := executor.executeWithActualArgsWithoutParseResult(nil, args)
		if len(reflectValues) != 1 || !reflect.TypeOf(reflectValues[0].Interface()).AssignableTo(reflect.TypeOf(DefaultVersion)) {
			panic(fmt.Sprintf("mock of GetVersion has incorrect return type, expected workflow.Version, but actual is %T (%v)",
				reflectValues[0].Interface(), reflectValues[0].Interface()))
		}
		return reflectValues[0].Interface().(Version), true
	}

	if len(mockRet) != 1 || !reflect.TypeOf(mockRet[0]).AssignableTo(reflect.TypeOf(DefaultVersion)) {
		panic(fmt.Sprintf("mock of GetVersion has incorrect return type, expected workflow.Version, but actual is %T (%v)",
			mockRet[0], mockRet[0]))
	}
	return mockRet[0].(Version), true
}

func getMockMethodForGetVersion(changeID string) string {
	return fmt.Sprintf("%v_%v", mockMethodForGetVersion, changeID)
}

func (env *testWorkflowEnvironmentImpl) MutableSideEffect(id string, f func() interface{}, equals func(a, b interface{}) bool) encoded.Value {
	return newEncodedValue(env.encodeValue(f()), env.GetDataConverter())
}

func (env *testWorkflowEnvironmentImpl) AddSession(sessionInfo *SessionInfo) {
	env.openSessions[sessionInfo.SessionID] = sessionInfo
}

func (env *testWorkflowEnvironmentImpl) RemoveSession(sessionID string) {
	delete(env.openSessions, sessionID)
}

func (env *testWorkflowEnvironmentImpl) encodeValue(value interface{}) []byte {
	blob, err := env.GetDataConverter().ToData(value)
	if err != nil {
		panic(err)
	}
	return blob
}

func (env *testWorkflowEnvironmentImpl) nextID() int {
	activityID := env.counterID
	env.counterID++
	return activityID
}

func getStringID(intID int) string {
	return fmt.Sprintf("%d", intID)
}

func (env *testWorkflowEnvironmentImpl) getActivityInfo(activityID, activityType string) *ActivityInfo {
	return &ActivityInfo{
		ActivityID:        activityID,
		ActivityType:      ActivityType{Name: activityType},
		TaskToken:         []byte(activityID),
		WorkflowExecution: env.workflowInfo.WorkflowExecution,
	}
}

func (env *testWorkflowEnvironmentImpl) cancelWorkflow(callback resultHandler) {
	env.postCallback(func() {
		// RequestCancelWorkflow needs to be run in main thread
		env.RequestCancelExternalWorkflow(
			env.workflowInfo.Domain,
			env.workflowInfo.WorkflowExecution.ID,
			env.workflowInfo.WorkflowExecution.RunID,
			callback,
		)
	}, true)
}

func (env *testWorkflowEnvironmentImpl) signalWorkflow(name string, input interface{}) {
	data, err := encodeArg(env.GetDataConverter(), input)
	if err != nil {
		panic(err)
	}
	env.postCallback(func() {
		env.signalHandler(name, data)
	}, true)
}

func (env *testWorkflowEnvironmentImpl) signalWorkflowByID(workflowID, signalName string, input interface{}) error {
	data, err := encodeArg(env.GetDataConverter(), input)
	if err != nil {
		panic(err)
	}

	if workflowHandle, ok := env.runningWorkflows[workflowID]; ok {
		if workflowHandle.handled {
			return &shared.EntityNotExistsError{Message: fmt.Sprintf("Workflow %v already completed", workflowID)}
		}
		workflowHandle.env.postCallback(func() {
			workflowHandle.env.signalHandler(signalName, data)
		}, true)
		return nil
	}

	return &shared.EntityNotExistsError{Message: fmt.Sprintf("Workflow %v not exists", workflowID)}
}

func (env *testWorkflowEnvironmentImpl) queryWorkflow(queryType string, args ...interface{}) (encoded.Value, error) {
	data, err := encodeArgs(env.GetDataConverter(), args)
	if err != nil {
		return nil, err
	}
	blob, err := env.queryHandler(queryType, data)
	if err != nil {
		return nil, err
	}
	return newEncodedValue(blob, env.GetDataConverter()), nil
}

func (env *testWorkflowEnvironmentImpl) getMockRunFn(callWrapper *MockCallWrapper) func(args mock.Arguments) {
	env.locker.Lock()
	defer env.locker.Unlock()

	env.expectedMockCalls[callWrapper.call.Method] = struct{}{}
	return func(args mock.Arguments) {
		env.runBeforeMockCallReturns(callWrapper, args)
	}
}

func (env *testWorkflowEnvironmentImpl) setLastCompletionResult(result interface{}) {
	data, err := encodeArg(env.GetDataConverter(), result)
	if err != nil {
		panic(err)
	}
	env.workflowInfo.lastCompletionResult = data
}

func (env *testWorkflowEnvironmentImpl) setHeartbeatDetails(details interface{}) {
	data, err := encodeArg(env.GetDataConverter(), details)
	if err != nil {
		panic(err)
	}
	env.heartbeatDetails = data
}

func newTestSessionEnvironment(testWorkflowEnvironment *testWorkflowEnvironmentImpl,
	params *workerExecutionParameters, concurrentSessionExecutionSize int) *testSessionEnvironmentImpl {
	resourceID := params.SessionResourceID
	if resourceID == "" {
		resourceID = "testResourceID"
	}
	if concurrentSessionExecutionSize == 0 {
		concurrentSessionExecutionSize = defaultMaxConcurrentSessionExecutionSize
	}

	return &testSessionEnvironmentImpl{
		sessionEnvironmentImpl:  newSessionEnvironment(resourceID, concurrentSessionExecutionSize).(*sessionEnvironmentImpl),
		testWorkflowEnvironment: testWorkflowEnvironment,
	}
}

func (t *testSessionEnvironmentImpl) SignalCreationResponse(ctx context.Context, sessionID string) error {
	t.testWorkflowEnvironment.signalWorkflow(sessionID, t.sessionEnvironmentImpl.getCreationResponse())
	return nil
}

// function signature for mock SignalExternalWorkflow
func mockFnSignalExternalWorkflow(domainName, workflowID, runID, signalName string, arg interface{}) error {
	return nil
}

// function signature for mock RequestCancelExternalWorkflow
func mockFnRequestCancelExternalWorkflow(domainName, workflowID, runID string) error {
	return nil
}

// function signature for mock GetVersion
func mockFnGetVersion(changeID string, minSupported, maxSupported Version) Version {
	return DefaultVersion
}

// make sure interface is implemented
var _ workflowEnvironment = (*testWorkflowEnvironmentImpl)(nil)

type testReporter struct {
	logger *zap.Logger
}

func (t *testReporter) Errorf(format string, args ...interface{}) {
	t.logger.Error(fmt.Sprintf(format, args...))
}

func (t *testReporter) Fatalf(format string, args ...interface{}) {
	t.logger.Fatal(fmt.Sprintf(format, args...))
}<|MERGE_RESOLUTION|>--- conflicted
+++ resolved
@@ -378,17 +378,15 @@
 	if options.DataConverter != nil {
 		env.workerOptions.DataConverter = options.DataConverter
 	}
-<<<<<<< HEAD
 	// Uncomment when resourceID is exposed to user.
 	// if options.SessionResourceID != "" {
 	// 	env.workerOptions.SessionResourceID = options.SessionResourceID
 	// }
 	if options.MaxConCurrentSessionExecutionSize != 0 {
 		env.workerOptions.MaxConCurrentSessionExecutionSize = options.MaxConCurrentSessionExecutionSize
-=======
+	}
 	if len(options.ContextPropagators) > 0 {
 		env.workerOptions.ContextPropagators = options.ContextPropagators
->>>>>>> b6402646
 	}
 }
 
