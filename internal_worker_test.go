// Copyright (c) 2017 Uber Technologies, Inc.
//
// Permission is hereby granted, free of charge, to any person obtaining a copy
// of this software and associated documentation files (the "Software"), to deal
// in the Software without restriction, including without limitation the rights
// to use, copy, modify, merge, publish, distribute, sublicense, and/or sell
// copies of the Software, and to permit persons to whom the Software is
// furnished to do so, subject to the following conditions:
//
// The above copyright notice and this permission notice shall be included in
// all copies or substantial portions of the Software.
//
// THE SOFTWARE IS PROVIDED "AS IS", WITHOUT WARRANTY OF ANY KIND, EXPRESS OR
// IMPLIED, INCLUDING BUT NOT LIMITED TO THE WARRANTIES OF MERCHANTABILITY,
// FITNESS FOR A PARTICULAR PURPOSE AND NONINFRINGEMENT. IN NO EVENT SHALL THE
// AUTHORS OR COPYRIGHT HOLDERS BE LIABLE FOR ANY CLAIM, DAMAGES OR OTHER
// LIABILITY, WHETHER IN AN ACTION OF CONTRACT, TORT OR OTHERWISE, ARISING FROM,
// OUT OF OR IN CONNECTION WITH THE SOFTWARE OR THE USE OR OTHER DEALINGS IN
// THE SOFTWARE.

package cadence

import (
	"context"
	"errors"
	"fmt"
	"reflect"
	"sort"
	"strings"
	"testing"
	"time"

	"github.com/stretchr/testify/mock"
	"github.com/stretchr/testify/require"
	s "go.uber.org/cadence/.gen/go/shared"
	"go.uber.org/cadence/common"
	"go.uber.org/cadence/mocks"
	"go.uber.org/zap"
)

// Used to test registration listeners
var registeredActivities []string
var registeredWorkflows []string

func init() {
	RegisterWorkflow(sampleWorkflowExecute)
	AddWorkflowRegistrationInterceptor(func(workflowName string, workflow interface{}) (string, interface{}) {
		registeredWorkflows = append(registeredWorkflows, workflowName)
		return workflowName, workflow
	})
	RegisterWorkflow(testReplayWorkflow)

	RegisterActivity(testActivity)
	RegisterActivity(testActivityByteArgs)
	AddActivityRegistrationInterceptor(func(activityName string, activity interface{}) (string, interface{}) {
		registeredActivities = append(registeredActivities, activityName)
		return activityName, activity
	})
	RegisterActivity(testActivityMultipleArgs)
	RegisterActivity(testActivityReturnString)
	RegisterActivity(testActivityReturnEmptyString)
	RegisterActivity(testActivityReturnEmptyStruct)
}

func TestActivityRegistrationListener(t *testing.T) {
	require.Equal(t, 6, len(registeredActivities))
	expectedActivities := []string{
		"go.uber.org/cadence.testActivity",
		"go.uber.org/cadence.testActivityByteArgs",
		"go.uber.org/cadence.testActivityMultipleArgs",
		"go.uber.org/cadence.testActivityReturnString",
		"go.uber.org/cadence.testActivityReturnEmptyString",
		"go.uber.org/cadence.testActivityReturnEmptyStruct",
	}
	sort.Strings(expectedActivities)
	expected := strings.Join(expectedActivities, ",")
	sort.Strings(registeredActivities)
	registered := strings.Join(registeredActivities, ",")
	require.Equal(t, expected, registered)
}

func TestWorkflowRegistrationListener(t *testing.T) {
	require.Equal(t, 2, len(registeredWorkflows))
	expectedWorkflows := []string{
		"go.uber.org/cadence.sampleWorkflowExecute",
		"go.uber.org/cadence.testReplayWorkflow",
	}
	sort.Strings(expectedWorkflows)
	expected := strings.Join(expectedWorkflows, ",")
	sort.Strings(registeredWorkflows)
	registered := strings.Join(registeredWorkflows, ",")
	require.Equal(t, expected, registered)
}

func getLogger() *zap.Logger {
	logger, _ := zap.NewDevelopment()
	return logger
}

func testReplayWorkflow(ctx Context) error {
	ao := ActivityOptions{
		ScheduleToStartTimeout: time.Second,
		StartToCloseTimeout:    time.Second,
	}
	ctx = WithActivityOptions(ctx, ao)
	err := ExecuteActivity(ctx, "testActivity").Get(ctx, nil)
	if err != nil {
		getLogger().Error("activity failed with error.", zap.Error(err))
		panic("Failed workflow")
	}
	return err
}

func testActivity(ctx context.Context) error {
	return nil
}

func TestDecisionTaskHandler(t *testing.T) {
	logger := getLogger()
	taskList := "taskList1"
	testEvents := []*s.HistoryEvent{
		createTestEventWorkflowExecutionStarted(1, &s.WorkflowExecutionStartedEventAttributes{
			TaskList: &s.TaskList{Name: common.StringPtr(taskList)},
			Input:    testEncodeFunctionArgs(testReplayWorkflow),
		}),
		createTestEventDecisionTaskScheduled(2, &s.DecisionTaskScheduledEventAttributes{}),
		createTestEventDecisionTaskStarted(3),
		createTestEventDecisionTaskCompleted(4, &s.DecisionTaskCompletedEventAttributes{}),
		createTestEventActivityTaskScheduled(5, &s.ActivityTaskScheduledEventAttributes{
			ActivityId:   common.StringPtr("0"),
			ActivityType: &s.ActivityType{Name: common.StringPtr("testActivity")},
			TaskList:     &s.TaskList{Name: &taskList},
		}),
		createTestEventActivityTaskStarted(6, &s.ActivityTaskStartedEventAttributes{}),
	}

	workflowType := "go.uber.org/cadence.testReplayWorkflow"
	workflowID := "testID"
	runID := "testRunID"

	task := &s.PollForDecisionTaskResponse{
		WorkflowExecution:      &s.WorkflowExecution{WorkflowId: &workflowID, RunId: &runID},
		WorkflowType:           &s.WorkflowType{Name: &workflowType},
		History:                &s.History{Events: testEvents},
		PreviousStartedEventId: common.Int64Ptr(5),
	}

	r := NewWorkflowTaskHandler(testDomain, "identity", logger)
	_, stackTrace, err := r.ProcessWorkflowTask(task, true)
	require.NoError(t, err)
	require.NotEmpty(t, stackTrace, stackTrace)
	require.Contains(t, stackTrace, "cadence.(*decodeFutureImpl).Get")
}

// testSampleWorkflow
func sampleWorkflowExecute(ctx Context, input []byte) (result []byte, err error) {
	ExecuteActivity(ctx, testActivityByteArgs, input)
	ExecuteActivity(ctx, testActivityMultipleArgs, 2, "test", true)
	return []byte("Done"), nil
}

// test activity1
func testActivityByteArgs(ctx context.Context, input []byte) ([]byte, error) {
	fmt.Println("Executing Activity1")
	return nil, nil
}

// test testActivityMultipleArgs
func testActivityMultipleArgs(ctx context.Context, arg1 int, arg2 string, arg3 bool) ([]byte, error) {
	fmt.Println("Executing Activity2")
	return nil, nil
}

func TestCreateWorker(t *testing.T) {
	// Create service endpoint
	service := new(mocks.TChanWorkflowService)
	//logger := getLogger()

	domain := "testDomain"

	workflowID := "w1"
	runID := "r1"
	activityType := "go.uber.org/cadence.testActivity"
	workflowType := "go.uber.org/cadence.sampleWorkflowExecute"
	activityID := "a1"
	taskList := "tl1"
	var startedEventID int64 = 10
	input, err := getHostEnvironment().encodeArgs([]interface{}{})
	require.NoError(t, err)

	activityTask := &s.PollForActivityTaskResponse{
		TaskToken:                     []byte("taskToken1"),
		WorkflowExecution:             &s.WorkflowExecution{WorkflowId: &workflowID, RunId: &runID},
		ActivityType:                  &s.ActivityType{Name: &activityType},
		StartedEventId:                &startedEventID,
		Input:                         input,
		ActivityId:                    &activityID,
		ScheduledTimestamp:            common.Int64Ptr(time.Now().UnixNano()),
		ScheduleToCloseTimeoutSeconds: common.Int32Ptr(2),
		StartedTimestamp:              common.Int64Ptr(time.Now().UnixNano()),
		StartToCloseTimeoutSeconds:    common.Int32Ptr(2),
	}
	decisionTask := &s.PollForDecisionTaskResponse{
		TaskToken:              []byte("taskToken1"),
		WorkflowExecution:      &s.WorkflowExecution{WorkflowId: &workflowID, RunId: &runID},
		WorkflowType:           &s.WorkflowType{Name: &workflowType},
		StartedEventId:         &startedEventID,
		PreviousStartedEventId: &startedEventID,
		History: &s.History{
			Events: []*s.HistoryEvent{
				{WorkflowExecutionStartedEventAttributes: &s.WorkflowExecutionStartedEventAttributes{
					TaskList: &s.TaskList{Name: &taskList},
				}},
			},
		},
	}
	// mocks
	service.On("PollForActivityTask", mock.Anything, mock.Anything).Return(activityTask, nil)
	service.On("RespondActivityTaskCompleted", mock.Anything, mock.Anything).Return(nil)
	service.On("PollForDecisionTask", mock.Anything, mock.Anything).Return(decisionTask, nil)
	service.On("RespondDecisionTaskCompleted", mock.Anything, mock.Anything).Return(nil)

	// Configure worker options.
	workerOptions := WorkerOptions{}
	workerOptions.MaxActivityExecutionRate = 20

	// Start Worker.
	worker := NewWorker(
		service,
		domain,
		"testGroupName2",
		workerOptions)
	err = worker.Start()
	require.NoError(t, err)
	time.Sleep(time.Millisecond * 200)
	worker.Stop()
	service.AssertExpectations(t)
}

func TestCompleteActivity(t *testing.T) {
	mockService := new(mocks.TChanWorkflowService)
	domain := "testDomain"
	wfClient := NewClient(mockService, domain, nil)
	var completedRequest, canceledRequest, failedRequest interface{}
	mockService.On("RespondActivityTaskCompleted", mock.Anything, mock.Anything).Return(nil).Run(
		func(args mock.Arguments) {
			completedRequest = args.Get(1).(*s.RespondActivityTaskCompletedRequest)
		})
	mockService.On("RespondActivityTaskCanceled", mock.Anything, mock.Anything).Return(nil).Run(
		func(args mock.Arguments) {
			canceledRequest = args.Get(1).(*s.RespondActivityTaskCanceledRequest)
		})
	mockService.On("RespondActivityTaskFailed", mock.Anything, mock.Anything).Return(nil).Run(
		func(args mock.Arguments) {
			failedRequest = args.Get(1).(*s.RespondActivityTaskFailedRequest)
		})

	wfClient.CompleteActivity([]byte("task-token"), nil, nil)
	require.NotNil(t, completedRequest)

	wfClient.CompleteActivity([]byte("task-token"), nil, NewCanceledError())
	require.NotNil(t, canceledRequest)

	wfClient.CompleteActivity([]byte("task-token"), nil, errors.New(""))
	require.NotNil(t, failedRequest)
}

func TestRecordActivityHeartbeat(t *testing.T) {
	mockService := new(mocks.TChanWorkflowService)
	domain := "testDomain"
	wfClient := NewClient(mockService, domain, nil)
	var heartbeatRequest *s.RecordActivityTaskHeartbeatRequest
	cancelRequested := false
	heartbeatResponse := s.RecordActivityTaskHeartbeatResponse{CancelRequested: &cancelRequested}
	mockService.On("RecordActivityTaskHeartbeat", mock.Anything, mock.Anything).Return(&heartbeatResponse, nil).
		Run(func(args mock.Arguments) {
			heartbeatRequest = args.Get(1).(*s.RecordActivityTaskHeartbeatRequest)
		})

	wfClient.RecordActivityHeartbeat(nil)
	wfClient.RecordActivityHeartbeat(nil, "testStack", "customerObjects", 4)
	require.NotNil(t, heartbeatRequest)
}

func testEncodeFunction(t *testing.T, f interface{}, args ...interface{}) string {
	input, err := getHostEnvironment().Encoder().Marshal(args)
	require.NoError(t, err, err)

	var result []interface{}
	for _, v := range args {
		arg := reflect.New(reflect.TypeOf(v)).Interface()
		result = append(result, arg)
	}
	err = getHostEnvironment().Encoder().Unmarshal(input, result)
	require.NoError(t, err, err)

	targetArgs := []reflect.Value{}
	for _, arg := range result {
		targetArgs = append(targetArgs, reflect.ValueOf(arg).Elem())
	}
	fnValue := reflect.ValueOf(f)
	retValues := fnValue.Call(targetArgs)
	return retValues[0].Interface().(string)
}

func TestEncoder(t *testing.T) {
	getHostEnvironment().Encoder().Register(new(emptyCtx))
	// Two param functor.
	f1 := func(ctx Context, r []byte) string {
		return "result"
	}
	r1 := testEncodeFunction(t, f1, new(emptyCtx), []byte("test"))
	require.Equal(t, r1, "result")
	// No parameters.
	f2 := func() string {
		return "empty-result"
	}
	r2 := testEncodeFunction(t, f2)
	require.Equal(t, r2, "empty-result")
	// Nil parameter.
	f3 := func(r []byte) string {
		return "nil-result"
	}
	r3 := testEncodeFunction(t, f3, []byte(""))
	require.Equal(t, r3, "nil-result")
}

type activitiesCallingOptionsWorkflow struct {
	t *testing.T
}

func (w activitiesCallingOptionsWorkflow) Execute(ctx Context, input []byte) (result []byte, err error) {
	ao := ActivityOptions{
		ScheduleToStartTimeout: 10 * time.Second,
		StartToCloseTimeout:    5 * time.Second,
	}
	ctx = WithActivityOptions(ctx, ao)

	// By functions.
	err = ExecuteActivity(ctx, testActivityByteArgs, input).Get(ctx, nil)
	require.NoError(w.t, err, err)

	err = ExecuteActivity(ctx, testActivityMultipleArgs, 2, "test", true).Get(ctx, nil)
	require.NoError(w.t, err, err)

	err = ExecuteActivity(ctx, testActivityNoResult, 2, "test").Get(ctx, nil)
	require.NoError(w.t, err, err)

	err = ExecuteActivity(ctx, testActivityNoContextArg, 2, "test").Get(ctx, nil)
	require.NoError(w.t, err, err)

	f := ExecuteActivity(ctx, testActivityReturnByteArray)
	var r []byte
	err = f.Get(ctx, &r)
	require.NoError(w.t, err, err)
	require.Equal(w.t, []byte("testActivity"), r)

	f = ExecuteActivity(ctx, testActivityReturnInt)
	var rInt int
	err = f.Get(ctx, &rInt)
	require.NoError(w.t, err, err)
	require.Equal(w.t, 5, rInt)

	f = ExecuteActivity(ctx, testActivityReturnString)
	var rString string
	err = f.Get(ctx, &rString)

	require.NoError(w.t, err, err)
	require.Equal(w.t, "testActivity", rString)

	f = ExecuteActivity(ctx, testActivityReturnEmptyString)
	var r2String string
	err = f.Get(ctx, &r2String)
	require.NoError(w.t, err, err)
	require.Equal(w.t, "", r2String)

	f = ExecuteActivity(ctx, testActivityReturnEmptyStruct)
	var r2Struct testActivityResult
	err = f.Get(ctx, &r2Struct)
	require.NoError(w.t, err, err)
	require.Equal(w.t, testActivityResult{}, r2Struct)

	// By names.
	err = ExecuteActivity(ctx, "go.uber.org/cadence.testActivityByteArgs", input).Get(ctx, nil)
	require.NoError(w.t, err, err)

	err = ExecuteActivity(ctx, "go.uber.org/cadence.testActivityMultipleArgs", 2, "test", true).Get(ctx, nil)
	require.NoError(w.t, err, err)

	err = ExecuteActivity(ctx, "go.uber.org/cadence.testActivityNoResult", 2, "test").Get(ctx, nil)
	require.NoError(w.t, err, err)

	err = ExecuteActivity(ctx, "go.uber.org/cadence.testActivityNoContextArg", 2, "test").Get(ctx, nil)
	require.NoError(w.t, err, err)

	f = ExecuteActivity(ctx, "go.uber.org/cadence.testActivityReturnString")
	err = f.Get(ctx, &rString)
	require.NoError(w.t, err, err)
	require.Equal(w.t, "testActivity", rString, rString)

	f = ExecuteActivity(ctx, "go.uber.org/cadence.testActivityReturnEmptyString")
	var r2sString string
	err = f.Get(ctx, &r2String)
	require.NoError(w.t, err, err)
	require.Equal(w.t, "", r2sString)

	f = ExecuteActivity(ctx, "go.uber.org/cadence.testActivityReturnEmptyStruct")
	err = f.Get(ctx, &r2Struct)
	require.NoError(w.t, err, err)
	require.Equal(w.t, testActivityResult{}, r2Struct)

	return []byte("Done"), nil
}

// test testActivityNoResult
func testActivityNoResult(ctx context.Context, arg1 int, arg2 string) error {
	return nil
}

// test testActivityNoContextArg
func testActivityNoContextArg(arg1 int, arg2 string) error {
	return nil
}

// test testActivityReturnByteArray
func testActivityReturnByteArray() ([]byte, error) {
	return []byte("testActivity"), nil
}

// testActivityReturnInt
func testActivityReturnInt() (int, error) {
	return 5, nil
}

// testActivityReturnString
func testActivityReturnString() (string, error) {
	return "testActivity", nil
}

// testActivityReturnEmptyString
func testActivityReturnEmptyString() (string, error) {
	// Return is mocked to retrun nil from server.
	// expect to convert it to appropriate default value.
	return "", nil
}

type testActivityResult struct{}

// testActivityReturnEmptyStruct
func testActivityReturnEmptyStruct() (testActivityResult, error) {
	// Return is mocked to retrun nil from server.
	// expect to convert it to appropriate default value.
	return testActivityResult{}, nil
}

func TestVariousActivitySchedulingOption(t *testing.T) {
<<<<<<< HEAD
	w := newWorkflowDefinition(&activitiesCallingOptionsWorkflow{t: t})
	ctx := &mockWorkflowEnvironment{}
	workflowComplete := make(chan struct{}, 1)

	cbProcessor := newAsyncTestCallbackProcessor(w.OnDecisionTaskStarted)

	ctx.On("RegisterCancel", mock.Anything).Return().Run(func(args mock.Arguments) {}).Once()
	ctx.On("RegisterSignal", mock.Anything).Return().Once()
	ctx.On("WorkflowInfo").Return(&WorkflowInfo{TaskListName: "t", Domain: "d"}).Once()

	ctx.On("ExecuteActivity", mock.Anything, mock.Anything).Return(nil).Run(func(args mock.Arguments) {
		params := args.Get(0).(executeActivityParameters)
		var r []byte
		if strings.Contains(params.ActivityType.Name, "testActivityReturnByteArray") {
			r = testEncodeFunctionResult([]byte("testActivity"))
		} else if strings.Contains(params.ActivityType.Name, "testActivityReturnInt") {
			r = testEncodeFunctionResult(5)
		} else if strings.Contains(params.ActivityType.Name, "testActivityReturnString") {
			r = testEncodeFunctionResult("testActivity")
		} else if strings.Contains(params.ActivityType.Name, "testActivityReturnEmptyString") ||
			strings.Contains(params.ActivityType.Name, "testActivityReturnEmptyStruct") {
			r = nil
		} else {
			r = testEncodeFunctionResult([]byte("test"))
		}
		callback := args.Get(1).(resultHandler)
		cbProcessor.Add(callback, r, nil)
	}).Times(20)

	ctx.On("Complete", mock.Anything, mock.Anything).Return().Run(func(args mock.Arguments) {
		if args.Get(1) != nil {
			err := args.Get(1).(ErrorWithDetails)
			var details []byte
			err.Details(&details)
			fmt.Printf("ErrorWithDetails: %v, Stack: %v \n", err.Reason(), string(details))
		}
		workflowComplete <- struct{}{}
	}).Once()

	w.Execute(ctx, []byte(""))
	w.OnDecisionTaskStarted()
	c := cbProcessor.ProcessOrWait(workflowComplete)
	require.True(t, c, "Workflow failed to complete")
	ctx.AssertExpectations(t)
=======
	ts := &WorkflowTestSuite{}
	ts.RegisterActivity(testActivityNoResult)
	ts.RegisterActivity(testActivityNoContextArg)
	ts.RegisterActivity(testActivityReturnByteArray)
	ts.RegisterActivity(testActivityReturnInt)
	ts.RegisterActivity(testActivityByteArgs)
	env := ts.NewTestWorkflowEnvironment()
	w := &activitiesCallingOptionsWorkflow{t: t}
	env.ExecuteWorkflow(w.Execute, []byte{1, 2})
	require.True(t, env.IsWorkflowCompleted())
	require.NoError(t, env.GetWorkflowError())
>>>>>>> 49f0d047
}

func testWorkflowSample(ctx Context, input []byte) (result []byte, err error) {
	return nil, nil
}

func testWorkflowMultipleArgs(ctx Context, arg1 int, arg2 string, arg3 bool) (result []byte, err error) {
	return nil, nil
}

func testWorkflowNoArgs(ctx Context) (result []byte, err error) {
	return nil, nil
}

func testWorkflowReturnInt(ctx Context) (result int, err error) {
	return 5, nil
}

func testWorkflowReturnString(ctx Context, arg1 int) (result string, err error) {
	return "Done", nil
}

type testWorkflowResult struct {
	V int
}

func testWorkflowReturnStruct(ctx Context, arg1 int) (result testWorkflowResult, err error) {
	return testWorkflowResult{}, nil
}

func testWorkflowReturnStructPtr(ctx Context, arg1 int) (result *testWorkflowResult, err error) {
	return &testWorkflowResult{}, nil
}

func testWorkflowReturnStructPtrPtr(ctx Context, arg1 int) (result **testWorkflowResult, err error) {
	return nil, nil
}

func TestRegisterVariousWorkflowTypes(t *testing.T) {
	RegisterWorkflow(testWorkflowSample)
	RegisterWorkflow(testWorkflowMultipleArgs)
	RegisterWorkflow(testWorkflowNoArgs)
	RegisterWorkflow(testWorkflowReturnInt)
	RegisterWorkflow(testWorkflowReturnString)
	RegisterWorkflow(testWorkflowReturnStruct)
	RegisterWorkflow(testWorkflowReturnStructPtr)
	RegisterWorkflow(testWorkflowReturnStructPtrPtr)
}

type testErrorDetails struct {
	T string
}

func TestActivityErrorWithDetails(t *testing.T) {
	a1 := activityExecutor{
		name: "test",
		fn: func(arg1 int) (err error) {
			return NewErrorWithDetails("testReason", "testStringDetails")
		}}
	encResult, e := a1.Execute(context.Background(), testEncodeFunctionArgs(a1.fn, 1))

	err := deSerializeFunctionResult(a1.fn, encResult, nil)
	require.NoError(t, err)
	require.Error(t, e)
	errWD := e.(ErrorWithDetails)
	require.Equal(t, "testReason", errWD.Reason())
	var strDetails string
	errWD.Details(&strDetails)
	require.Equal(t, "testStringDetails", strDetails)

	a2 := activityExecutor{
		name: "test",
		fn: func(arg1 int) (err error) {
			return NewErrorWithDetails("testReason", testErrorDetails{T: "testErrorStack"})
		}}
	encResult, e = a2.Execute(context.Background(), testEncodeFunctionArgs(a2.fn, 1))
	err = deSerializeFunctionResult(a2.fn, encResult, nil)
	require.NoError(t, err)
	require.Error(t, e)
	errWD = e.(ErrorWithDetails)
	require.Equal(t, "testReason", errWD.Reason())
	var td testErrorDetails
	errWD.Details(&td)
	require.Equal(t, testErrorDetails{T: "testErrorStack"}, td)

	a3 := activityExecutor{
		name: "test",
		fn: func(arg1 int) (result string, err error) {
			return "testResult", NewErrorWithDetails("testReason", testErrorDetails{T: "testErrorStack3"})
		}}
	encResult, e = a3.Execute(context.Background(), testEncodeFunctionArgs(a3.fn, 1))
	var result string
	err = deSerializeFunctionResult(a3.fn, encResult, &result)
	require.NoError(t, err)
	require.Equal(t, "testResult", result)
	require.Error(t, e)
	errWD = e.(ErrorWithDetails)
	require.Equal(t, "testReason", errWD.Reason())
	errWD.Details(&td)
	require.Equal(t, testErrorDetails{T: "testErrorStack3"}, td)

	a4 := activityExecutor{
		name: "test",
		fn: func(arg1 int) (result string, err error) {
			return "testResult4", NewErrorWithDetails("testReason", "testMultipleString", testErrorDetails{T: "testErrorStack4"})
		}}
	encResult, e = a4.Execute(context.Background(), testEncodeFunctionArgs(a4.fn, 1))
	err = deSerializeFunctionResult(a3.fn, encResult, &result)
	require.NoError(t, err)
	require.Equal(t, "testResult4", result)
	require.Error(t, e)
	errWD = e.(ErrorWithDetails)
	require.Equal(t, "testReason", errWD.Reason())
	var ed string
	errWD.Details(&ed, &td)
	require.Equal(t, "testMultipleString", ed)
	require.Equal(t, testErrorDetails{T: "testErrorStack4"}, td)
}

func TestActivityCancelledError(t *testing.T) {
	a1 := activityExecutor{
		name: "test",
		fn: func(arg1 int) (err error) {
			return NewCanceledError("testCancelStringDetails")
		}}
	encResult, e := a1.Execute(context.Background(), testEncodeFunctionArgs(a1.fn, 1))
	err := deSerializeFunctionResult(a1.fn, encResult, nil)
	require.NoError(t, err)
	require.Error(t, e)
	errWD := e.(CanceledError)
	var strDetails string
	errWD.Details(&strDetails)
	require.Equal(t, "testCancelStringDetails", strDetails)

	a2 := activityExecutor{
		name: "test",
		fn: func(arg1 int) (err error) {
			return NewCanceledError(testErrorDetails{T: "testCancelErrorStack"})
		}}
	encResult, e = a2.Execute(context.Background(), testEncodeFunctionArgs(a2.fn, 1))
	err = deSerializeFunctionResult(a2.fn, encResult, nil)
	require.NoError(t, err)
	require.Error(t, e)
	errWD = e.(CanceledError)
	var td testErrorDetails
	errWD.Details(&td)
	require.Equal(t, testErrorDetails{T: "testCancelErrorStack"}, td)

	a3 := activityExecutor{
		name: "test",
		fn: func(arg1 int) (result string, err error) {
			return "testResult", NewCanceledError(testErrorDetails{T: "testErrorStack3"})
		}}
	encResult, e = a3.Execute(context.Background(), testEncodeFunctionArgs(a2.fn, 1))
	var r string
	err = deSerializeFunctionResult(a3.fn, encResult, &r)
	require.NoError(t, err)
	require.Equal(t, "testResult", r)
	require.Error(t, e)
	errWD = e.(CanceledError)
	errWD.Details(&td)
	require.Equal(t, testErrorDetails{T: "testErrorStack3"}, td)

	a4 := activityExecutor{
		name: "test",
		fn: func(arg1 int) (result string, err error) {
			return "testResult4", NewCanceledError("testMultipleString", testErrorDetails{T: "testErrorStack4"})
		}}
	encResult, e = a4.Execute(context.Background(), testEncodeFunctionArgs(a2.fn, 1))
	err = deSerializeFunctionResult(a3.fn, encResult, &r)
	require.NoError(t, err)
	require.Equal(t, "testResult4", r)
	require.Error(t, e)
	errWD = e.(CanceledError)
	var ed string
	errWD.Details(&ed, &td)
	require.Equal(t, "testMultipleString", ed)
	require.Equal(t, testErrorDetails{T: "testErrorStack4"}, td)
}

func TestActivityExecutionVariousTypes(t *testing.T) {
	a1 := activityExecutor{
		fn: func(ctx context.Context, arg1 string) (*testWorkflowResult, error) {
			return &testWorkflowResult{V: 1}, nil
		}}
	encResult, e := a1.Execute(context.Background(), testEncodeFunctionArgs(a1.fn, "test"))
	require.NoError(t, e)
	var r *testWorkflowResult
	err := deSerializeFunctionResult(a1.fn, encResult, &r)
	require.NoError(t, err)
	require.Equal(t, 1, r.V)

	a2 := activityExecutor{
		fn: func(ctx context.Context, arg1 *testWorkflowResult) (*testWorkflowResult, error) {
			return &testWorkflowResult{V: 2}, nil
		}}
	encResult, e = a2.Execute(context.Background(), testEncodeFunctionArgs(a2.fn, r))
	require.NoError(t, e)
	err = deSerializeFunctionResult(a2.fn, encResult, &r)
	require.NoError(t, err)
	require.Equal(t, 2, r.V)
}

type encodingTest struct {
	encoding encoding
	input    []interface{}
}

var encodingTests = []encodingTest{
	{&gobEncoding{}, []interface{}{"test"}},
	{&gobEncoding{}, []interface{}{"test1", "test2"}},
	{&gobEncoding{}, []interface{}{"test1", 1, false}},
	{&gobEncoding{}, []interface{}{"test1", testWorkflowResult{V: 10}, false}},
	{&gobEncoding{}, []interface{}{"test2", &testWorkflowResult{V: 20}, 4}},
}

// duplicate of GetHostEnvironment().registerType()
func testRegisterType(enc encoding, v interface{}) error {
	t := reflect.Indirect(reflect.ValueOf(v)).Type()
	if t.Kind() == reflect.Interface || t.Kind() == reflect.Ptr {
		return nil
	}
	arg := reflect.Zero(t).Interface()
	return enc.Register(arg)
}

func TestGobEncoding(t *testing.T) {
	for _, et := range encodingTests {
		for _, obj := range et.input {
			err := testRegisterType(et.encoding, obj)
			require.NoError(t, err, err)
		}
		data, err := et.encoding.Marshal(et.input)
		require.NoError(t, err, err)

		var result []interface{}
		for _, v := range et.input {
			arg := reflect.New(reflect.TypeOf(v)).Interface()
			result = append(result, arg)
		}
		err = et.encoding.Unmarshal(data, result)
		require.NoError(t, err, err)

		for i := 0; i < len(et.input); i++ {
			vat := reflect.ValueOf(result[i]).Elem().Interface()
			require.Equal(t, et.input[i], vat)
		}
	}
}

// Encode function result.
func testEncodeFunctionResult(r interface{}) []byte {
	result, err := getHostEnvironment().encodeArg(r)
	if err != nil {
		fmt.Println(err)
		panic("Failed to encode")
	}
	return result
}

// Encode function args
func testEncodeFunctionArgs(workflowFunc interface{}, args ...interface{}) []byte {
	err := getHostEnvironment().RegisterFnType(reflect.TypeOf(workflowFunc))
	if err != nil {
		fmt.Println(err)
		panic("Failed to register function types")
	}
	input, err := getHostEnvironment().encodeArgs(args)
	if err != nil {
		fmt.Println(err)
		panic("Failed to encode arguments")
	}
	return input
}<|MERGE_RESOLUTION|>--- conflicted
+++ resolved
@@ -454,52 +454,6 @@
 }
 
 func TestVariousActivitySchedulingOption(t *testing.T) {
-<<<<<<< HEAD
-	w := newWorkflowDefinition(&activitiesCallingOptionsWorkflow{t: t})
-	ctx := &mockWorkflowEnvironment{}
-	workflowComplete := make(chan struct{}, 1)
-
-	cbProcessor := newAsyncTestCallbackProcessor(w.OnDecisionTaskStarted)
-
-	ctx.On("RegisterCancel", mock.Anything).Return().Run(func(args mock.Arguments) {}).Once()
-	ctx.On("RegisterSignal", mock.Anything).Return().Once()
-	ctx.On("WorkflowInfo").Return(&WorkflowInfo{TaskListName: "t", Domain: "d"}).Once()
-
-	ctx.On("ExecuteActivity", mock.Anything, mock.Anything).Return(nil).Run(func(args mock.Arguments) {
-		params := args.Get(0).(executeActivityParameters)
-		var r []byte
-		if strings.Contains(params.ActivityType.Name, "testActivityReturnByteArray") {
-			r = testEncodeFunctionResult([]byte("testActivity"))
-		} else if strings.Contains(params.ActivityType.Name, "testActivityReturnInt") {
-			r = testEncodeFunctionResult(5)
-		} else if strings.Contains(params.ActivityType.Name, "testActivityReturnString") {
-			r = testEncodeFunctionResult("testActivity")
-		} else if strings.Contains(params.ActivityType.Name, "testActivityReturnEmptyString") ||
-			strings.Contains(params.ActivityType.Name, "testActivityReturnEmptyStruct") {
-			r = nil
-		} else {
-			r = testEncodeFunctionResult([]byte("test"))
-		}
-		callback := args.Get(1).(resultHandler)
-		cbProcessor.Add(callback, r, nil)
-	}).Times(20)
-
-	ctx.On("Complete", mock.Anything, mock.Anything).Return().Run(func(args mock.Arguments) {
-		if args.Get(1) != nil {
-			err := args.Get(1).(ErrorWithDetails)
-			var details []byte
-			err.Details(&details)
-			fmt.Printf("ErrorWithDetails: %v, Stack: %v \n", err.Reason(), string(details))
-		}
-		workflowComplete <- struct{}{}
-	}).Once()
-
-	w.Execute(ctx, []byte(""))
-	w.OnDecisionTaskStarted()
-	c := cbProcessor.ProcessOrWait(workflowComplete)
-	require.True(t, c, "Workflow failed to complete")
-	ctx.AssertExpectations(t)
-=======
 	ts := &WorkflowTestSuite{}
 	ts.RegisterActivity(testActivityNoResult)
 	ts.RegisterActivity(testActivityNoContextArg)
@@ -511,7 +465,6 @@
 	env.ExecuteWorkflow(w.Execute, []byte{1, 2})
 	require.True(t, env.IsWorkflowCompleted())
 	require.NoError(t, env.GetWorkflowError())
->>>>>>> 49f0d047
 }
 
 func testWorkflowSample(ctx Context, input []byte) (result []byte, err error) {
