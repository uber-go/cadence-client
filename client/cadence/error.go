--- conflicted
+++ resolved
@@ -17,52 +17,31 @@
 	ErrorWithDetails interface {
 		error
 		Reason() string
-<<<<<<< HEAD
-		Details() []byte
-		errorWithDetails() // interface marker
-=======
 		Details(d ...interface{}) // Extracts details into passed pointers
 		errorWithDetails()        // interface marker
->>>>>>> f7df8761
 	}
 
 	// TimeoutError returned when activity or child workflow timed out
 	TimeoutError interface {
 		error
 		TimeoutType() shared.TimeoutType
-<<<<<<< HEAD
-		Details() []byte // Present only for HEARTBEAT TimeoutType
-		timeoutError()   // interface marker
-=======
 		Details(d ...interface{}) // Present only for HEARTBEAT TimeoutType
 		timeoutError()            // interface marker
->>>>>>> f7df8761
 	}
 
 	// CanceledError returned when operation was canceled
 	CanceledError interface {
 		error
-<<<<<<< HEAD
-		Details() []byte
-		canceledError() // interface marker
-=======
 		Details(d ...interface{}) // Extracts details into passed pointers
 		canceledError()           // interface marker
->>>>>>> f7df8761
 	}
 
 	// PanicError contains information about panicked workflow
 	PanicError interface {
 		error
-<<<<<<< HEAD
-		Value() interface{} // Value passed to panic call
-		StackTrace() string // Stack trace of a panicked coroutine
-		panicError()        // interface marker
-=======
 		Value(v interface{}) // Value passed to panic call
 		StackTrace() string  // Stack trace of a panicked coroutine
 		panicError()         // interface marker
->>>>>>> f7df8761
 	}
 )
 
@@ -76,12 +55,6 @@
 var ErrActivityResultPending = errors.New("not error: do not autocomplete, " +
 	"using Client.CompleteActivity() to complete")
 
-<<<<<<< HEAD
-// NewErrorWithDetails creates ErrorWithDetails instance
-// Create standard error through errors.New or fmt.Errorf if no details are provided
-func NewErrorWithDetails(reason string, details []byte) ErrorWithDetails {
-	return &errorWithDetails{reason: reason, details: details}
-=======
 // TODO: Serialization of details. Currently only []byte type of them is supported
 
 // NewErrorWithDetails creates ErrorWithDetails instance
@@ -91,35 +64,21 @@
 		details = []byte{}
 	}
 	return &errorWithDetails{reason: reason, details: details.([]byte)}
->>>>>>> f7df8761
 }
 
 // NewTimeoutError creates TimeoutError instance.
 // Use NewHeartbeatTimeoutError to create heartbeat TimeoutError
-<<<<<<< HEAD
-=======
 // WARNING: This function is public only to support unit testing of workflows.
 // It shouldn't be used by application level code.
->>>>>>> f7df8761
 func NewTimeoutError(timeoutType shared.TimeoutType) TimeoutError {
 	return &timeoutError{timeoutType: timeoutType}
 }
 
 // NewHeartbeatTimeoutError creates TimeoutError instance
-<<<<<<< HEAD
-func NewHeartbeatTimeoutError(details []byte) TimeoutError {
-	return &timeoutError{timeoutType: shared.TimeoutType_HEARTBEAT, details: details}
-}
-
-// NewCanceledErrorWithDetails creates CanceledError instance
-func NewCanceledErrorWithDetails(details []byte) CanceledError {
-	return &canceledError{details: details}
-=======
 // WARNING: This function is public only to support unit testing of workflows.
 // It shouldn't be used by application level code.
 func NewHeartbeatTimeoutError(details ...interface{}) TimeoutError {
 	return &timeoutError{timeoutType: shared.TimeoutType_HEARTBEAT, details: toByteSlice(details)}
->>>>>>> f7df8761
 }
 
 // NewCanceledError creates CanceledError instance
@@ -144,13 +103,8 @@
 }
 
 // Details is from ErrorWithDetails interface
-<<<<<<< HEAD
-func (e *errorWithDetails) Details() []byte {
-	return e.details
-=======
 func (e *errorWithDetails) Details(d ...interface{}) {
 	assignValue(d, e.details)
->>>>>>> f7df8761
 }
 
 // errorWithDetails is from ErrorWithDetails interface
@@ -171,15 +125,9 @@
 	return e.timeoutType
 }
 
-<<<<<<< HEAD
-// Details is from ErrorWithDetails interface
-func (e *timeoutError) Details() []byte {
-	return e.details
-=======
 // Details is from TimeoutError interface
 func (e *timeoutError) Details(d ...interface{}) {
 	assignValue(d, e.details)
->>>>>>> f7df8761
 }
 
 func (e *timeoutError) timeoutError() {}
@@ -209,45 +157,18 @@
 	return &panicError{value: value, stackTrace: stackTrace}
 }
 
-<<<<<<< HEAD
-// Details of the error
-func (e *canceledError) Details() []byte {
-	return e.details
-}
-
-func (e *canceledError) canceledError() {}
-
-type panicError struct {
-	value      interface{}
-	stackTrace string
-}
-
-func newPanicError(value interface{}, stackTrace string) PanicError {
-	return &panicError{value: value, stackTrace: stackTrace}
-}
-
-=======
->>>>>>> f7df8761
 func (e *panicError) Error() string {
 	return fmt.Sprintf("%v", e.value)
 }
 
-<<<<<<< HEAD
-func (e *panicError) Value() interface{} {
-	return e.value
-=======
 func (e *panicError) Value(v interface{}) {
 	reflect.ValueOf(v).Elem().Set(reflect.ValueOf(e.value))
->>>>>>> f7df8761
 }
 
 func (e *panicError) StackTrace() string {
 	return e.stackTrace
 }
 
-<<<<<<< HEAD
-func (e *panicError) panicError() {}
-=======
 func (e *panicError) panicError() {}
 
 func toByteSlice(args []interface{}) []byte {
@@ -269,5 +190,4 @@
 	}
 	vto := reflect.ValueOf(to[0])
 	vto.Elem().Set(reflect.ValueOf(from))
-}
->>>>>>> f7df8761
+}