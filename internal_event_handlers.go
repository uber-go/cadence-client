--- conflicted
+++ resolved
@@ -54,11 +54,11 @@
 		workflowInfo              *WorkflowInfo
 		workflowDefinitionFactory workflowDefinitionFactory
 
-<<<<<<< HEAD
-		scheduledActivities            map[string]resultHandler        // Map of Activities(activity ID ->) and their response handlers
-		waitForCancelRequestActivities map[string]bool                 // Map of activity ID to whether to wait for cancelation.
-		scheduledEventIDToActivityID   map[int64]string                // Mapping from scheduled event ID to activity ID
-		scheduledTimers                map[string]resultHandler        // Map of scheduledTimers(timer ID ->) and their response handlers
+		scheduledActivities            map[string]resultHandler // Map of Activities(activity ID ->) and their response handlers
+		waitForCancelRequestActivities map[string]bool          // Map of activity ID to whether to wait for cancelation.
+		scheduledEventIDToActivityID   map[int64]string         // Mapping from scheduled event ID to activity ID
+		scheduledTimers                map[string]resultHandler // Map of scheduledTimers(timer ID ->) and their response handlers
+		sideEffectResult               map[int32][]byte
 		counterID                      int32                           // To generate activity IDs
 		executeDecisions               []*m.Decision                   // Decisions made during the execute of the workflow
 		completeHandler                completionHandler               // events completion handler
@@ -66,19 +66,6 @@
 		postEventHooks                 []func()                        // postEvent hooks that need to be executed at the end of the event.
 		cancelHandler                  func()                          // A cancel handler to be invoked on a cancel notification
 		signalHandler                  func(name string, input []byte) // A signal handler to be invoked on a signal event
-=======
-		scheduledActivities            map[string]resultHandler // Map of Activities(activity ID ->) and their response handlers
-		waitForCancelRequestActivities map[string]bool          // Map of activity ID to whether to wait for cancelation.
-		scheduledEventIDToActivityID   map[int64]string         // Mapping from scheduled event ID to activity ID
-		scheduledTimers                map[string]resultHandler // Map of scheduledTimers(timer ID ->) and their response handlers
-		sideEffectResult               map[int32][]byte
-		counterID                      int32             // To generate activity IDs
-		executeDecisions               []*m.Decision     // Decisions made during the execute of the workflow
-		completeHandler                completionHandler // events completion handler
-		currentReplayTime              time.Time         // Indicates current replay time of the decision.
-		postEventHooks                 []func()          // postEvent hooks that need to be executed at the end of the event.
-		cancelHandler                  func()            // A cancel handler to be invoked on a cancel notification
->>>>>>> 1e30783e
 		logger                         *zap.Logger
 		isReplay                       bool // flag to indicate if workflow is in replay mode
 		enableLoggingInReplay          bool // flag to indicate if workflow should enable logging in replay mode
@@ -457,18 +444,15 @@
 	case m.EventType_RequestCancelExternalWorkflowExecutionFailed:
 	case m.EventType_WorkflowExecutionContinuedAsNew:
 		// No Operation.
-<<<<<<< HEAD
 
 	case m.EventType_WorkflowExecutionSignaled:
 		weh.handleWorkflowExecutionSignaled(event.WorkflowExecutionSignaledEventAttributes)
 
-=======
 	case m.EventType_MarkerRecorded:
 		err := weh.handleMarkerRecorded(event.GetEventId(), event.MarkerRecordedEventAttributes)
 		if err != nil {
 			return nil, err
 		}
->>>>>>> 1e30783e
 	default:
 		weh.logger.Error("unknown event type",
 			zap.Int64(tagEventID, event.GetEventId()),
@@ -640,14 +624,6 @@
 func (weh *workflowExecutionEventHandlerImpl) handleWorkflowExecutionCancelRequested(
 	attributes *m.WorkflowExecutionCancelRequestedEventAttributes) {
 	weh.cancelHandler()
-<<<<<<< HEAD
-	weh.isWorkflowCancelRequested = true
-}
-
-func (weh *workflowExecutionEventHandlerImpl) handleWorkflowExecutionSignaled(
-	attributes *m.WorkflowExecutionSignaledEventAttributes) {
-	weh.signalHandler(attributes.GetSignalName(), attributes.GetInput())
-=======
 }
 
 // Currently handles only side effect markers
@@ -671,5 +647,9 @@
 	}
 	weh.sideEffectResult[sideEffectID] = result
 	return nil
->>>>>>> 1e30783e
+}
+
+func (weh *workflowExecutionEventHandlerImpl) handleWorkflowExecutionSignaled(
+	attributes *m.WorkflowExecutionSignaledEventAttributes) {
+	weh.signalHandler(attributes.GetSignalName(), attributes.GetInput())
 }