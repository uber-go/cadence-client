--- conflicted
+++ resolved
@@ -799,7 +799,6 @@
 	return &WorkflowType{Name: fnName}, input, nil
 }
 
-<<<<<<< HEAD
 const workflowEnvOptionsContextKey = "wfEnvOptions"
 
 func getWorkflowEnvOptions(ctx Context) *wfEnvironmentOptions {
@@ -823,7 +822,8 @@
 	taskListName                        *string
 	executionStartToCloseTimeoutSeconds *int32
 	taskStartToCloseTimeoutSeconds      *int32
-=======
+}
+
 // decodeFutureImpl
 type decodeFutureImpl struct {
 	futureImpl
@@ -851,5 +851,4 @@
 		return err
 	}
 	return d.futureImpl.err
->>>>>>> 5126224b
 }