// Copyright (c) 2017 Uber Technologies, Inc.
//
// Permission is hereby granted, free of charge, to any person obtaining a copy
// of this software and associated documentation files (the "Software"), to deal
// in the Software without restriction, including without limitation the rights
// to use, copy, modify, merge, publish, distribute, sublicense, and/or sell
// copies of the Software, and to permit persons to whom the Software is
// furnished to do so, subject to the following conditions:
//
// The above copyright notice and this permission notice shall be included in
// all copies or substantial portions of the Software.
//
// THE SOFTWARE IS PROVIDED "AS IS", WITHOUT WARRANTY OF ANY KIND, EXPRESS OR
// IMPLIED, INCLUDING BUT NOT LIMITED TO THE WARRANTIES OF MERCHANTABILITY,
// FITNESS FOR A PARTICULAR PURPOSE AND NONINFRINGEMENT. IN NO EVENT SHALL THE
// AUTHORS OR COPYRIGHT HOLDERS BE LIABLE FOR ANY CLAIM, DAMAGES OR OTHER
// LIABILITY, WHETHER IN AN ACTION OF CONTRACT, TORT OR OTHERWISE, ARISING FROM,
// OUT OF OR IN CONNECTION WITH THE SOFTWARE OR THE USE OR OTHER DEALINGS IN
// THE SOFTWARE.

package internal

import (
	"context"
	"errors"
	"math"
	"time"

	"encoding/json"
	"github.com/golang/mock/gomock"
	"github.com/pborman/uuid"
	"github.com/uber-go/tally"
	"go.uber.org/cadence/.gen/go/cadence/workflowserviceclient"
	"go.uber.org/cadence/.gen/go/cadence/workflowservicetest"
	"go.uber.org/cadence/.gen/go/shared"
	"go.uber.org/cadence/encoded"
	"go.uber.org/cadence/internal/common"
	"go.uber.org/zap"
	"io/ioutil"
)

type (
	// Worker represents objects that can be started and stopped.
	Worker interface {
		// Start starts the worker in a non-blocking fashion
		Start() error
		// Run is a blocking start and cleans up resources when killed
		// returns error only if it fails to start the worker
		Run() error
		// Stop cleans up any resources opened by worker
		Stop()
	}

	// WorkerOptions is used to configure a worker instance.
	// The current timeout resolution implementation is in seconds and uses math.Ceil(d.Seconds()) as the duration. But is
	// subjected to change in the future.
	WorkerOptions struct {
		// Optional: To set the maximum concurrent activity executions this worker can have.
		// The zero value of this uses the default value.
		// default: defaultMaxConcurrentActivityExecutionSize(1k)
		MaxConcurrentActivityExecutionSize int

		// Optional: Sets the rate limiting on number of activities that can be executed per second per
		// worker. This can be used to limit resources used by the worker.
		// Notice that the number is represented in float, so that you can set it to less than
		// 1 if needed. For example, set the number to 0.1 means you want your activity to be executed
		// once for every 10 seconds. This can be used to protect down stream services from flooding.
		// The zero value of this uses the default value. Default: 100k
		WorkerActivitiesPerSecond float64

		// Optional: To set the maximum concurrent local activity executions this worker can have.
		// The zero value of this uses the default value.
		// default: 1k
		MaxConcurrentLocalActivityExecutionSize int

		// Optional: Sets the rate limiting on number of local activities that can be executed per second per
		// worker. This can be used to limit resources used by the worker.
		// Notice that the number is represented in float, so that you can set it to less than
		// 1 if needed. For example, set the number to 0.1 means you want your local activity to be executed
		// once for every 10 seconds. This can be used to protect down stream services from flooding.
		// The zero value of this uses the default value. Default: 100k
		WorkerLocalActivitiesPerSecond float64

		// Optional: Sets the rate limiting on number of activities that can be executed per second.
		// This is managed by the server and controls activities per second for your entire tasklist
		// whereas WorkerActivityTasksPerSecond controls activities only per worker.
		// Notice that the number is represented in float, so that you can set it to less than
		// 1 if needed. For example, set the number to 0.1 means you want your activity to be executed
		// once for every 10 seconds. This can be used to protect down stream services from flooding.
		// The zero value of this uses the default value. Default: 100k
		TaskListActivitiesPerSecond float64

		// Optional: if the activities need auto heart beating for those activities
		// by the framework
		// default: false not to heartbeat.
		AutoHeartBeat bool

		// Optional: Sets an identify that can be used to track this host for debugging.
		// default: default identity that include hostname, groupName and process ID.
		Identity string

		// Optional: Metrics to be reported.
		// default: no metrics.
		MetricsScope tally.Scope

		// Optional: Logger framework can use to log.
		// default: default logger provided.
		Logger *zap.Logger

		// Optional: Enable logging in replay.
		// In the workflow code you can use workflow.GetLogger(ctx) to write logs. By default, the logger will skip log
		// entry during replay mode so you won't see duplicate logs. This option will enable the logging in replay mode.
		// This is only useful for debugging purpose.
		// default: false
		EnableLoggingInReplay bool

		// Optional: Disable running workflow workers.
		// default: false
		DisableWorkflowWorker bool

		// Optional: Disable running activity workers.
		// default: false
		DisableActivityWorker bool

		// Optional: Disable sticky execution.
		// default: false
		// Sticky Execution is to run the decision tasks for one workflow execution on same worker host. This is an
		// optimization for workflow execution. When sticky execution is enabled, worker keeps the workflow state in
		// memory. New decision task contains the new history events will be dispatched to the same worker. If this
		// worker crashes, the sticky decision task will timeout after StickyScheduleToStartTimeout, and cadence server
		// will clear the stickiness for that workflow execution and automatically reschedule a new decision task that
		// is available for any worker to pick up and resume the progress.
		DisableStickyExecution bool

		// Optional: Sticky schedule to start timeout.
		// default: 5s
		// The resolution is seconds. See details about StickyExecution on the comments for DisableStickyExecution.
		StickyScheduleToStartTimeout time.Duration

		// Optional: sets context for activity. The context can be used to pass any configuration to activity
		// like common logger for all activities.
		BackgroundActivityContext context.Context

		// Optional: Sets how decision worker deals with non-deterministic history events
		// (presumably arising from non-deterministic workflow definitions or non-backward compatible workflow definition changes).
		// default: NonDeterministicWorkflowPolicyBlockWorkflow, which just logs error but reply nothing back to server
		NonDeterministicWorkflowPolicy NonDeterministicWorkflowPolicy

		// Optional: Sets DataConverter to customize serialization/deserialization of arguments in Cadence
		// default: defaultDataConverter, an combination of thriftEncoder and jsonEncoder
		DataConverter encoded.DataConverter
	}
)

// NonDeterministicWorkflowPolicy is an enum for configuring how client's decision task handler deals with
// mismatched history events (presumably arising from non-deterministic workflow definitions).
type NonDeterministicWorkflowPolicy int

const (
	// NonDeterministicWorkflowPolicyBlockWorkflow is the default policy for handling detected non-determinism.
	// This option simply logs to console with an error message that non-determinism is detected, but
	// does *NOT* reply anything back to the server.
	// It is chosen as default for backward compatibility reasons because it preserves the old behavior
	// for handling non-determinism that we had before NonDeterministicWorkflowPolicy type was added to
	// allow more configurability.
	NonDeterministicWorkflowPolicyBlockWorkflow NonDeterministicWorkflowPolicy = iota
	// NonDeterministicWorkflowPolicyFailWorkflow behaves exactly the same as Ignore, up until the very
	// end of processing a decision task.
	// Whereas default does *NOT* reply anything back to the server, fail workflow replies back with a request
	// to fail the workflow execution.
	NonDeterministicWorkflowPolicyFailWorkflow
)

// NewWorker creates an instance of worker for managing workflow and activity executions.
// service 	- thrift connection to the cadence server.
// domain - the name of the cadence domain.
// taskList 	- is the task list name you use to identify your client worker, also
// 		  identifies group of workflow and activity implementations that are hosted by a single worker process.
// options 	-  configure any worker specific options like logger, metrics, identity.
func NewWorker(
	service workflowserviceclient.Interface,
	domain string,
	taskList string,
	options WorkerOptions,
) Worker {
	return newAggregatedWorker(service, domain, taskList, options)
}

// ReplayWorkflowExecution loads a workflow execution history from the Cadence service and executes a single decision task for it.
// Use for testing the backwards compatibility of code changes and troubleshooting workflows in a debugger.
// The logger is the only optional parameter. Defaults to the noop logger.
func ReplayWorkflowExecution(ctx context.Context, service workflowserviceclient.Interface, logger *zap.Logger, domain string, execution WorkflowExecution) error {
	sharedExecution := &shared.WorkflowExecution{
		RunId:      common.StringPtr(execution.RunID),
		WorkflowId: common.StringPtr(execution.ID),
	}
	request := &shared.GetWorkflowExecutionHistoryRequest{
		Domain:    common.StringPtr(domain),
		Execution: sharedExecution,
	}
	hResponse, err := service.GetWorkflowExecutionHistory(ctx, request)
	if err != nil {
		return err
	}
<<<<<<< HEAD

	return replayWorkflowHistory(logger, service, domain, hResponse.History)
=======
	events := hResponse.History.Events
	if events == nil {
		return errors.New("empty events")
	}
	if len(events) < 3 {
		return errors.New("at least 3 events expected in the history")
	}
	first := events[0]
	if first.GetEventType() != shared.EventTypeWorkflowExecutionStarted {
		return errors.New("first event is not WorkflowExecutionStarted")
	}
	attr := first.WorkflowExecutionStartedEventAttributes
	if attr == nil {
		return errors.New("corrupted WorkflowExecutionStarted")
	}
	workflowType := attr.WorkflowType
	task := &shared.PollForDecisionTaskResponse{
		Attempt:           common.Int64Ptr(0),
		TaskToken:         []byte("ReplayTaskToken"),
		NextPageToken:     hResponse.NextPageToken,
		WorkflowType:      workflowType,
		WorkflowExecution: sharedExecution,
	}
	metricScope := tally.NoopScope
	iterator := &historyIteratorImpl{
		nextPageToken: task.NextPageToken,
		execution:     task.WorkflowExecution,
		domain:        "ReplayDomain",
		service:       service,
		metricsScope:  metricScope,
		maxEventID:    task.GetStartedEventId(),
	}
	taskList := "ReplayTaskList"
	if logger == nil {
		logger = zap.NewNop()
	}
	params := workerExecutionParameters{
		TaskList: taskList,
		Identity: "replayID",
		Logger:   logger,
	}
	taskHandler := newWorkflowTaskHandler(domain, params, nil, getHostEnvironment())
	_, _, err = taskHandler.ProcessWorkflowTask(task, iterator)
	return err
>>>>>>> fac1f9aa
}

// ReplayWorkflowHistory executes a single decision task for the given history.
// Use for testing the backwards compatibility of code changes and troubleshooting workflows in a debugger.
// The logger is an optional parameter. Defaults to the noop logger.
func ReplayWorkflowHistory(logger *zap.Logger, history *shared.History) error {

	testReporter := logger.Sugar()
	controller := gomock.NewController(testReporter)
	service := workflowservicetest.NewMockClient(controller)

	domain := "ReplayDomain"

	return replayWorkflowHistory(logger, service, domain, history)
}

// ReplayWorkflowHistoryFromJSONFile executes a single decision task for the given json history file.
// Use for testing the backwards compatibility of code changes and troubleshooting workflows in a debugger.
// The logger is an optional parameter. Defaults to the noop logger.
func ReplayWorkflowHistoryFromJSONFile(logger *zap.Logger, jsonfileName string) error {

	history, err := extractHistoryFromFile(jsonfileName)

	if err != nil {
		return err
	}

	testReporter := logger.Sugar()
	controller := gomock.NewController(testReporter)
	service := workflowservicetest.NewMockClient(controller)

	domain := "ReplayDomain"

	return replayWorkflowHistory(logger, service, domain, history)
}

func replayWorkflowHistory(logger *zap.Logger, service workflowserviceclient.Interface, domain string, history *shared.History) error {
	taskList := "ReplayTaskList"
	events := history.Events
	if events == nil {
		return errors.New("empty events")
	}
	if len(events) < 3 {
		return errors.New("at least 3 events expected in the history")
	}
	first := events[0]
	if first.GetEventType() != shared.EventTypeWorkflowExecutionStarted {
		return errors.New("first event is not WorkflowExecutionStarted")
	}
	attr := first.WorkflowExecutionStartedEventAttributes
	if attr == nil {
		return errors.New("corrupted WorkflowExecutionStarted")
	}
	workflowType := attr.WorkflowType
	execution := &shared.WorkflowExecution{
		RunId:      common.StringPtr(uuid.NewUUID().String()),
		WorkflowId: common.StringPtr("ReplayId"),
	}
	task := &shared.PollForDecisionTaskResponse{
		Attempt:                common.Int64Ptr(0),
		TaskToken:              []byte("ReplayTaskToken"),
		WorkflowType:           workflowType,
		WorkflowExecution:      execution,
		History:                history,
		PreviousStartedEventId: common.Int64Ptr(math.MaxInt64),
	}
	if logger == nil {
		logger = zap.NewNop()
	}

	metricScope := tally.NoopScope
	iterator := &historyIteratorImpl{
		nextPageToken: task.NextPageToken,
		execution:     task.WorkflowExecution,
		domain:        "ReplayDomain",
		service:       service,
		metricsScope:  metricScope,
		maxEventID:    task.GetStartedEventId(),
	}
	params := workerExecutionParameters{
		TaskList: taskList,
		Identity: "replayID",
		Logger:   logger,
	}
	taskHandler := newWorkflowTaskHandler(domain, params, nil, getHostEnvironment())
	_, _, err := taskHandler.ProcessWorkflowTask(task, iterator)
	return err
}

func extractHistoryFromFile(jsonfileName string) (*shared.History, error) {

	raw, err := ioutil.ReadFile(jsonfileName)
	if err != nil {
		return nil, err
	}

	var deserializedEvents []shared.HistoryEvent
	json.Unmarshal(raw, &deserializedEvents)

	eventCount := len(deserializedEvents)
	historyEvents := make([]*shared.HistoryEvent, eventCount, eventCount)

	for i := range deserializedEvents {
		historyEvents[i] = &deserializedEvents[i]
	}
	history := &shared.History{Events: historyEvents[:]}

	return history, nil
}<|MERGE_RESOLUTION|>--- conflicted
+++ resolved
@@ -202,11 +202,47 @@
 	if err != nil {
 		return err
 	}
-<<<<<<< HEAD
-
+	
 	return replayWorkflowHistory(logger, service, domain, hResponse.History)
-=======
-	events := hResponse.History.Events
+}
+
+// ReplayWorkflowHistory executes a single decision task for the given history.
+// Use for testing the backwards compatibility of code changes and troubleshooting workflows in a debugger.
+// The logger is an optional parameter. Defaults to the noop logger.
+func ReplayWorkflowHistory(logger *zap.Logger, history *shared.History) error {
+
+	testReporter := logger.Sugar()
+	controller := gomock.NewController(testReporter)
+	service := workflowservicetest.NewMockClient(controller)
+
+	domain := "ReplayDomain"
+
+	return replayWorkflowHistory(logger, service, domain, history)
+}
+
+// ReplayWorkflowHistoryFromJSONFile executes a single decision task for the given json history file.
+// Use for testing the backwards compatibility of code changes and troubleshooting workflows in a debugger.
+// The logger is an optional parameter. Defaults to the noop logger.
+func ReplayWorkflowHistoryFromJSONFile(logger *zap.Logger, jsonfileName string) error {
+
+	history, err := extractHistoryFromFile(jsonfileName)
+
+	if err != nil {
+		return err
+	}
+
+	testReporter := logger.Sugar()
+	controller := gomock.NewController(testReporter)
+	service := workflowservicetest.NewMockClient(controller)
+
+	domain := "ReplayDomain"
+
+	return replayWorkflowHistory(logger, service, domain, history)
+}
+
+func replayWorkflowHistory(logger *zap.Logger, service workflowserviceclient.Interface, domain string, history *shared.History) error {
+	taskList := "ReplayTaskList"
+	events := history.Events
 	if events == nil {
 		return errors.New("empty events")
 	}
@@ -222,13 +258,22 @@
 		return errors.New("corrupted WorkflowExecutionStarted")
 	}
 	workflowType := attr.WorkflowType
+	execution := &shared.WorkflowExecution{
+		RunId:      common.StringPtr(uuid.NewUUID().String()),
+		WorkflowId: common.StringPtr("ReplayId"),
+	}
 	task := &shared.PollForDecisionTaskResponse{
-		Attempt:           common.Int64Ptr(0),
-		TaskToken:         []byte("ReplayTaskToken"),
-		NextPageToken:     hResponse.NextPageToken,
-		WorkflowType:      workflowType,
-		WorkflowExecution: sharedExecution,
-	}
+		Attempt:                common.Int64Ptr(0),
+		TaskToken:              []byte("ReplayTaskToken"),
+		WorkflowType:           workflowType,
+		WorkflowExecution:      execution,
+		History:                history,
+		PreviousStartedEventId: common.Int64Ptr(math.MaxInt64),
+	}
+	if logger == nil {
+		logger = zap.NewNop()
+	}
+
 	metricScope := tally.NoopScope
 	iterator := &historyIteratorImpl{
 		nextPageToken: task.NextPageToken,
@@ -238,104 +283,12 @@
 		metricsScope:  metricScope,
 		maxEventID:    task.GetStartedEventId(),
 	}
-	taskList := "ReplayTaskList"
-	if logger == nil {
-		logger = zap.NewNop()
-	}
 	params := workerExecutionParameters{
 		TaskList: taskList,
 		Identity: "replayID",
 		Logger:   logger,
 	}
 	taskHandler := newWorkflowTaskHandler(domain, params, nil, getHostEnvironment())
-	_, _, err = taskHandler.ProcessWorkflowTask(task, iterator)
-	return err
->>>>>>> fac1f9aa
-}
-
-// ReplayWorkflowHistory executes a single decision task for the given history.
-// Use for testing the backwards compatibility of code changes and troubleshooting workflows in a debugger.
-// The logger is an optional parameter. Defaults to the noop logger.
-func ReplayWorkflowHistory(logger *zap.Logger, history *shared.History) error {
-
-	testReporter := logger.Sugar()
-	controller := gomock.NewController(testReporter)
-	service := workflowservicetest.NewMockClient(controller)
-
-	domain := "ReplayDomain"
-
-	return replayWorkflowHistory(logger, service, domain, history)
-}
-
-// ReplayWorkflowHistoryFromJSONFile executes a single decision task for the given json history file.
-// Use for testing the backwards compatibility of code changes and troubleshooting workflows in a debugger.
-// The logger is an optional parameter. Defaults to the noop logger.
-func ReplayWorkflowHistoryFromJSONFile(logger *zap.Logger, jsonfileName string) error {
-
-	history, err := extractHistoryFromFile(jsonfileName)
-
-	if err != nil {
-		return err
-	}
-
-	testReporter := logger.Sugar()
-	controller := gomock.NewController(testReporter)
-	service := workflowservicetest.NewMockClient(controller)
-
-	domain := "ReplayDomain"
-
-	return replayWorkflowHistory(logger, service, domain, history)
-}
-
-func replayWorkflowHistory(logger *zap.Logger, service workflowserviceclient.Interface, domain string, history *shared.History) error {
-	taskList := "ReplayTaskList"
-	events := history.Events
-	if events == nil {
-		return errors.New("empty events")
-	}
-	if len(events) < 3 {
-		return errors.New("at least 3 events expected in the history")
-	}
-	first := events[0]
-	if first.GetEventType() != shared.EventTypeWorkflowExecutionStarted {
-		return errors.New("first event is not WorkflowExecutionStarted")
-	}
-	attr := first.WorkflowExecutionStartedEventAttributes
-	if attr == nil {
-		return errors.New("corrupted WorkflowExecutionStarted")
-	}
-	workflowType := attr.WorkflowType
-	execution := &shared.WorkflowExecution{
-		RunId:      common.StringPtr(uuid.NewUUID().String()),
-		WorkflowId: common.StringPtr("ReplayId"),
-	}
-	task := &shared.PollForDecisionTaskResponse{
-		Attempt:                common.Int64Ptr(0),
-		TaskToken:              []byte("ReplayTaskToken"),
-		WorkflowType:           workflowType,
-		WorkflowExecution:      execution,
-		History:                history,
-		PreviousStartedEventId: common.Int64Ptr(math.MaxInt64),
-	}
-	if logger == nil {
-		logger = zap.NewNop()
-	}
-
-	metricScope := tally.NoopScope
-	iterator := &historyIteratorImpl{
-		nextPageToken: task.NextPageToken,
-		execution:     task.WorkflowExecution,
-		domain:        "ReplayDomain",
-		service:       service,
-		metricsScope:  metricScope,
-		maxEventID:    task.GetStartedEventId(),
-	}
-	params := workerExecutionParameters{
-		TaskList: taskList,
-		Identity: "replayID",
-		Logger:   logger,
-	}
-	taskHandler := newWorkflowTaskHandler(domain, params, nil, getHostEnvironment())
 	_, _, err := taskHandler.ProcessWorkflowTask(task, iterator)
 	return err
 }
