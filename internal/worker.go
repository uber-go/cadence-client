// Copyright (c) 2017 Uber Technologies, Inc.
//
// Permission is hereby granted, free of charge, to any person obtaining a copy
// of this software and associated documentation files (the "Software"), to deal
// in the Software without restriction, including without limitation the rights
// to use, copy, modify, merge, publish, distribute, sublicense, and/or sell
// copies of the Software, and to permit persons to whom the Software is
// furnished to do so, subject to the following conditions:
//
// The above copyright notice and this permission notice shall be included in
// all copies or substantial portions of the Software.
//
// THE SOFTWARE IS PROVIDED "AS IS", WITHOUT WARRANTY OF ANY KIND, EXPRESS OR
// IMPLIED, INCLUDING BUT NOT LIMITED TO THE WARRANTIES OF MERCHANTABILITY,
// FITNESS FOR A PARTICULAR PURPOSE AND NONINFRINGEMENT. IN NO EVENT SHALL THE
// AUTHORS OR COPYRIGHT HOLDERS BE LIABLE FOR ANY CLAIM, DAMAGES OR OTHER
// LIABILITY, WHETHER IN AN ACTION OF CONTRACT, TORT OR OTHERWISE, ARISING FROM,
// OUT OF OR IN CONNECTION WITH THE SOFTWARE OR THE USE OR OTHER DEALINGS IN
// THE SOFTWARE.

package internal

import (
	"context"
	"encoding/json"
	"errors"
	"io/ioutil"
	"math"
	"time"

	"github.com/golang/mock/gomock"
	"github.com/pborman/uuid"
	"github.com/uber-go/tally"
	"go.uber.org/cadence/.gen/go/cadence/workflowserviceclient"
	"go.uber.org/cadence/.gen/go/cadence/workflowservicetest"
	"go.uber.org/cadence/.gen/go/shared"
	"go.uber.org/cadence/encoded"
	"go.uber.org/cadence/internal/common"
	"go.uber.org/zap"
)

type (
	// Worker represents objects that can be started and stopped.
	Worker interface {
		// Start starts the worker in a non-blocking fashion
		Start() error
		// Run is a blocking start and cleans up resources when killed
		// returns error only if it fails to start the worker
		Run() error
		// Stop cleans up any resources opened by worker
		Stop()
	}

	// WorkerOptions is used to configure a worker instance.
	// The current timeout resolution implementation is in seconds and uses math.Ceil(d.Seconds()) as the duration. But is
	// subjected to change in the future.
	WorkerOptions struct {
		// Optional: To set the maximum concurrent activity executions this worker can have.
		// The zero value of this uses the default value.
		// default: defaultMaxConcurrentActivityExecutionSize(1k)
		MaxConcurrentActivityExecutionSize int

		// Optional: Sets the rate limiting on number of activities that can be executed per second per
		// worker. This can be used to limit resources used by the worker.
		// Notice that the number is represented in float, so that you can set it to less than
		// 1 if needed. For example, set the number to 0.1 means you want your activity to be executed
		// once for every 10 seconds. This can be used to protect down stream services from flooding.
		// The zero value of this uses the default value. Default: 100k
		WorkerActivitiesPerSecond float64

		// Optional: To set the maximum concurrent local activity executions this worker can have.
		// The zero value of this uses the default value.
		// default: 1k
		MaxConcurrentLocalActivityExecutionSize int

		// Optional: Sets the rate limiting on number of local activities that can be executed per second per
		// worker. This can be used to limit resources used by the worker.
		// Notice that the number is represented in float, so that you can set it to less than
		// 1 if needed. For example, set the number to 0.1 means you want your local activity to be executed
		// once for every 10 seconds. This can be used to protect down stream services from flooding.
		// The zero value of this uses the default value. Default: 100k
		WorkerLocalActivitiesPerSecond float64

		// Optional: Sets the rate limiting on number of activities that can be executed per second.
		// This is managed by the server and controls activities per second for your entire tasklist
		// whereas WorkerActivityTasksPerSecond controls activities only per worker.
		// Notice that the number is represented in float, so that you can set it to less than
		// 1 if needed. For example, set the number to 0.1 means you want your activity to be executed
		// once for every 10 seconds. This can be used to protect down stream services from flooding.
		// The zero value of this uses the default value. Default: 100k
		TaskListActivitiesPerSecond float64

		// Optional: To set the maximum concurrent decision task executions this worker can have.
		// The zero value of this uses the default value.
		// default: defaultMaxConcurrentTaskExecutionSize(1k)
		MaxConcurrentDecisionTaskExecutionSize int

		// Optional: Sets the rate limiting on number of decision tasks that can be executed per second per
		// worker. This can be used to limit resources used by the worker.
		// The zero value of this uses the default value. Default: 100k
		WorkerDecisionTasksPerSecond float64

		// Optional: if the activities need auto heart beating for those activities
		// by the framework
		// default: false not to heartbeat.
		AutoHeartBeat bool

		// Optional: Sets an identify that can be used to track this host for debugging.
		// default: default identity that include hostname, groupName and process ID.
		Identity string

		// Optional: Metrics to be reported. Metrics emitted by the cadence client are not prometheus compatible by
		// default. To ensure metrics are compatible with prometheus make sure to create tally scope with sanitizer
		// options set.
		// var (
		// _safeCharacters = []rune{'_'}
		// _sanitizeOptions = tally.SanitizeOptions{
		// 	NameCharacters: tally.ValidCharacters{
		// 		Ranges:     tally.AlphanumericRange,
		// 		Characters: _safeCharacters,
		// 	},
		// 		KeyCharacters: tally.ValidCharacters{
		// 			Ranges:     tally.AlphanumericRange,
		// 			Characters: _safeCharacters,
		// 		},
		// 		ValueCharacters: tally.ValidCharacters{
		// 			Ranges:     tally.AlphanumericRange,
		// 			Characters: _safeCharacters,
		// 		},
		// 		ReplacementCharacter: tally.DefaultReplacementCharacter,
		// 	}
		// )
		// opts := tally.ScopeOptions{
		// 	Reporter:        reporter,
		// 	SanitizeOptions: &_sanitizeOptions,
		// }
		// scope, _ := tally.NewRootScope(opts, time.Second)
		// default: no metrics.
		MetricsScope tally.Scope

		// Optional: Logger framework can use to log.
		// default: default logger provided.
		Logger *zap.Logger

		// Optional: Enable logging in replay.
		// In the workflow code you can use workflow.GetLogger(ctx) to write logs. By default, the logger will skip log
		// entry during replay mode so you won't see duplicate logs. This option will enable the logging in replay mode.
		// This is only useful for debugging purpose.
		// default: false
		EnableLoggingInReplay bool

		// Optional: Disable running workflow workers.
		// default: false
		DisableWorkflowWorker bool

		// Optional: Disable running activity workers.
		// default: false
		DisableActivityWorker bool

		// Optional: Disable sticky execution.
		// default: false
		// Sticky Execution is to run the decision tasks for one workflow execution on same worker host. This is an
		// optimization for workflow execution. When sticky execution is enabled, worker keeps the workflow state in
		// memory. New decision task contains the new history events will be dispatched to the same worker. If this
		// worker crashes, the sticky decision task will timeout after StickyScheduleToStartTimeout, and cadence server
		// will clear the stickiness for that workflow execution and automatically reschedule a new decision task that
		// is available for any worker to pick up and resume the progress.
		DisableStickyExecution bool

		// Optional: Sticky schedule to start timeout.
		// default: 5s
		// The resolution is seconds. See details about StickyExecution on the comments for DisableStickyExecution.
		StickyScheduleToStartTimeout time.Duration

		// Optional: sets context for activity. The context can be used to pass any configuration to activity
		// like common logger for all activities.
		BackgroundActivityContext context.Context

		// Optional: Sets how decision worker deals with non-deterministic history events
		// (presumably arising from non-deterministic workflow definitions or non-backward compatible workflow definition changes).
		// default: NonDeterministicWorkflowPolicyBlockWorkflow, which just logs error but reply nothing back to server
		NonDeterministicWorkflowPolicy NonDeterministicWorkflowPolicy

		// Optional: Sets DataConverter to customize serialization/deserialization of arguments in Cadence
		// default: defaultDataConverter, an combination of thriftEncoder and jsonEncoder
		DataConverter encoded.DataConverter

		// Optional: worker graceful shutdown timeout
		// default: 0s
		WorkerStopTimeout time.Duration

<<<<<<< HEAD
		// Optional: Enable running session workers.
		// Session workers is for activities within a session.
		// Enable this option to allow worker to process sessions.
		// default: false
		EnableSessionWorker bool

		// Uncomment this option when we support automatic restablish failed sessions.
		// Optional: The identifier of the resource consumed by sessions.
		// It's the user's responsibility to ensure there's only one worker using this resourceID.
		// For now, if user doesn't specify one, a new uuid will be used as the resourceID.
		// SessionResourceID string

		// Optional: Sets the maximum number of concurrently running sessions the resource support.
		// default: 1000
		MaxConCurrentSessionExecutionSize int
=======
		// Optional: Sets ContextPropagators that allows users to control the context information passed through a workflow
		// default: no ContextPropagators
		ContextPropagators []ContextPropagator
>>>>>>> b6402646
	}
)

// NonDeterministicWorkflowPolicy is an enum for configuring how client's decision task handler deals with
// mismatched history events (presumably arising from non-deterministic workflow definitions).
type NonDeterministicWorkflowPolicy int

const (
	// NonDeterministicWorkflowPolicyBlockWorkflow is the default policy for handling detected non-determinism.
	// This option simply logs to console with an error message that non-determinism is detected, but
	// does *NOT* reply anything back to the server.
	// It is chosen as default for backward compatibility reasons because it preserves the old behavior
	// for handling non-determinism that we had before NonDeterministicWorkflowPolicy type was added to
	// allow more configurability.
	NonDeterministicWorkflowPolicyBlockWorkflow NonDeterministicWorkflowPolicy = iota
	// NonDeterministicWorkflowPolicyFailWorkflow behaves exactly the same as Ignore, up until the very
	// end of processing a decision task.
	// Whereas default does *NOT* reply anything back to the server, fail workflow replies back with a request
	// to fail the workflow execution.
	NonDeterministicWorkflowPolicyFailWorkflow
)

// NewWorker creates an instance of worker for managing workflow and activity executions.
// service 	- thrift connection to the cadence server.
// domain - the name of the cadence domain.
// taskList 	- is the task list name you use to identify your client worker, also
// 		  identifies group of workflow and activity implementations that are hosted by a single worker process.
// options 	-  configure any worker specific options like logger, metrics, identity.
func NewWorker(
	service workflowserviceclient.Interface,
	domain string,
	taskList string,
	options WorkerOptions,
) Worker {
	return newAggregatedWorker(service, domain, taskList, options)
}

// ReplayWorkflowExecution loads a workflow execution history from the Cadence service and executes a single decision task for it.
// Use for testing the backwards compatibility of code changes and troubleshooting workflows in a debugger.
// The logger is the only optional parameter. Defaults to the noop logger.
func ReplayWorkflowExecution(ctx context.Context, service workflowserviceclient.Interface, logger *zap.Logger, domain string, execution WorkflowExecution) error {
	sharedExecution := &shared.WorkflowExecution{
		RunId:      common.StringPtr(execution.RunID),
		WorkflowId: common.StringPtr(execution.ID),
	}
	request := &shared.GetWorkflowExecutionHistoryRequest{
		Domain:    common.StringPtr(domain),
		Execution: sharedExecution,
	}
	hResponse, err := service.GetWorkflowExecutionHistory(ctx, request)
	if err != nil {
		return err
	}

	return replayWorkflowHistory(logger, service, domain, hResponse.History)
}

// ReplayWorkflowHistory executes a single decision task for the given history.
// Use for testing the backwards compatibility of code changes and troubleshooting workflows in a debugger.
// The logger is an optional parameter. Defaults to the noop logger.
func ReplayWorkflowHistory(logger *zap.Logger, history *shared.History) error {

	if logger == nil {
		logger = zap.NewNop()
	}

	testReporter := logger.Sugar()
	controller := gomock.NewController(testReporter)
	service := workflowservicetest.NewMockClient(controller)

	domain := "ReplayDomain"

	return replayWorkflowHistory(logger, service, domain, history)
}

// ReplayWorkflowHistoryFromJSONFile executes a single decision task for the given json history file.
// Use for testing the backwards compatibility of code changes and troubleshooting workflows in a debugger.
// The logger is an optional parameter. Defaults to the noop logger.
func ReplayWorkflowHistoryFromJSONFile(logger *zap.Logger, jsonfileName string) error {

	history, err := extractHistoryFromFile(jsonfileName)

	if err != nil {
		return err
	}

	if logger == nil {
		logger = zap.NewNop()
	}

	testReporter := logger.Sugar()
	controller := gomock.NewController(testReporter)
	service := workflowservicetest.NewMockClient(controller)

	domain := "ReplayDomain"

	return replayWorkflowHistory(logger, service, domain, history)
}

func replayWorkflowHistory(logger *zap.Logger, service workflowserviceclient.Interface, domain string, history *shared.History) error {
	taskList := "ReplayTaskList"
	events := history.Events
	if events == nil {
		return errors.New("empty events")
	}
	if len(events) < 3 {
		return errors.New("at least 3 events expected in the history")
	}
	first := events[0]
	if first.GetEventType() != shared.EventTypeWorkflowExecutionStarted {
		return errors.New("first event is not WorkflowExecutionStarted")
	}
	attr := first.WorkflowExecutionStartedEventAttributes
	if attr == nil {
		return errors.New("corrupted WorkflowExecutionStarted")
	}
	workflowType := attr.WorkflowType
	execution := &shared.WorkflowExecution{
		RunId:      common.StringPtr(uuid.NewUUID().String()),
		WorkflowId: common.StringPtr("ReplayId"),
	}
	task := &shared.PollForDecisionTaskResponse{
		Attempt:                common.Int64Ptr(0),
		TaskToken:              []byte("ReplayTaskToken"),
		WorkflowType:           workflowType,
		WorkflowExecution:      execution,
		History:                history,
		PreviousStartedEventId: common.Int64Ptr(math.MaxInt64),
	}
	if logger == nil {
		logger = zap.NewNop()
	}

	metricScope := tally.NoopScope
	iterator := &historyIteratorImpl{
		nextPageToken: task.NextPageToken,
		execution:     task.WorkflowExecution,
		domain:        "ReplayDomain",
		service:       service,
		metricsScope:  metricScope,
		maxEventID:    task.GetStartedEventId(),
	}
	params := workerExecutionParameters{
		TaskList: taskList,
		Identity: "replayID",
		Logger:   logger,
	}
	taskHandler := newWorkflowTaskHandler(domain, params, nil, getHostEnvironment())
	_, _, err := taskHandler.ProcessWorkflowTask(&workflowTask{task: task, historyIterator: iterator})
	return err
}

func extractHistoryFromFile(jsonfileName string) (*shared.History, error) {
	raw, err := ioutil.ReadFile(jsonfileName)
	if err != nil {
		return nil, err
	}

	var deserializedEvents []*shared.HistoryEvent
	err = json.Unmarshal(raw, &deserializedEvents)

	if err != nil {
		return nil, err
	}
	history := &shared.History{Events: deserializedEvents}

	return history, nil
}<|MERGE_RESOLUTION|>--- conflicted
+++ resolved
@@ -189,7 +189,6 @@
 		// default: 0s
 		WorkerStopTimeout time.Duration
 
-<<<<<<< HEAD
 		// Optional: Enable running session workers.
 		// Session workers is for activities within a session.
 		// Enable this option to allow worker to process sessions.
@@ -205,11 +204,10 @@
 		// Optional: Sets the maximum number of concurrently running sessions the resource support.
 		// default: 1000
 		MaxConCurrentSessionExecutionSize int
-=======
+
 		// Optional: Sets ContextPropagators that allows users to control the context information passed through a workflow
 		// default: no ContextPropagators
 		ContextPropagators []ContextPropagator
->>>>>>> b6402646
 	}
 )
 
